/*
 * JBoss, Home of Professional Open Source.
 * Copyright 2014 Red Hat, Inc., and individual contributors
 * as indicated by the @author tags.
 *
 * Licensed under the Apache License, Version 2.0 (the "License");
 * you may not use this file except in compliance with the License.
 * You may obtain a copy of the License at
 *
 *     http://www.apache.org/licenses/LICENSE-2.0
 *
 * Unless required by applicable law or agreed to in writing, software
 * distributed under the License is distributed on an "AS IS" BASIS,
 * WITHOUT WARRANTIES OR CONDITIONS OF ANY KIND, either express or implied.
 * See the License for the specific language governing permissions and
 * limitations under the License.
 */

package org.wildfly.security.auth.server;

import static org.wildfly.common.Assert.checkNotNullParam;
import static org.wildfly.security.auth.server._private.ElytronMessages.log;
import static org.wildfly.security.authz.RoleDecoder.KEY_SOURCE_ADDRESS;

import java.io.IOException;
import java.net.InetSocketAddress;
import java.security.NoSuchAlgorithmException;
import java.security.Principal;
import java.security.cert.X509Certificate;
import java.security.spec.AlgorithmParameterSpec;
import java.security.spec.InvalidKeySpecException;
import java.util.Collection;
import java.util.HashMap;
import java.util.Iterator;
import java.util.Map;
import java.util.concurrent.atomic.AtomicReference;
import java.util.function.Function;
import java.util.function.Predicate;

import javax.net.ssl.SSLPeerUnverifiedException;
import javax.security.auth.callback.Callback;
import javax.security.auth.callback.CallbackHandler;
import javax.security.auth.callback.NameCallback;
import javax.security.auth.callback.PasswordCallback;
import javax.security.auth.callback.UnsupportedCallbackException;
import javax.security.sasl.AuthorizeCallback;
import javax.security.sasl.RealmCallback;

import org.wildfly.common.Assert;
import org.wildfly.security.auth.SupportLevel;
import org.wildfly.security.auth.callback.AnonymousAuthorizationCallback;
import org.wildfly.security.auth.callback.AuthenticationCompleteCallback;
import org.wildfly.security.auth.callback.AuthenticationConfigurationCallback;
import org.wildfly.security.auth.callback.AvailableRealmsCallback;
import org.wildfly.security.auth.callback.CachedIdentityAuthorizeCallback;
import org.wildfly.security.auth.callback.CallbackUtil;
import org.wildfly.security.auth.callback.ChannelBindingCallback;
import org.wildfly.security.auth.callback.CredentialCallback;
import org.wildfly.security.auth.callback.CredentialUpdateCallback;
import org.wildfly.security.auth.callback.EvidenceDecodePrincipalCallback;
import org.wildfly.security.auth.callback.EvidenceVerifyCallback;
import org.wildfly.security.auth.callback.ExclusiveNameCallback;
import org.wildfly.security.auth.callback.FastUnsupportedCallbackException;
import org.wildfly.security.auth.callback.PrincipalAuthorizeCallback;
import org.wildfly.security.auth.callback.MechanismInformationCallback;
import org.wildfly.security.auth.callback.IdentityCredentialCallback;
import org.wildfly.security.auth.callback.PeerPrincipalCallback;
import org.wildfly.security.auth.callback.RequestInformationCallback;
import org.wildfly.security.auth.callback.SSLCallback;
import org.wildfly.security.auth.callback.SecurityIdentityCallback;
import org.wildfly.security.auth.callback.ServerCredentialCallback;
import org.wildfly.security.auth.callback.SocketAddressCallback;
import org.wildfly.security.auth.permission.LoginPermission;
import org.wildfly.security.auth.permission.RunAsPrincipalPermission;
import org.wildfly.security.auth.principal.AnonymousPrincipal;
import org.wildfly.security.auth.principal.NamePrincipal;
import org.wildfly.security.auth.server.event.RealmFailedAuthenticationEvent;
import org.wildfly.security.auth.server.event.RealmIdentityFailedAuthorizationEvent;
import org.wildfly.security.auth.server.event.RealmIdentitySuccessfulAuthorizationEvent;
import org.wildfly.security.auth.server.event.RealmSuccessfulAuthenticationEvent;
import org.wildfly.security.auth.server.event.SecurityAuthenticationFailedEvent;
import org.wildfly.security.auth.server.event.SecurityAuthenticationSuccessfulEvent;
import org.wildfly.security.auth.server.event.SecurityRealmUnavailableEvent;
import org.wildfly.security.authz.AggregateAttributes;
import org.wildfly.security.authz.Attributes;
import org.wildfly.security.authz.AuthorizationIdentity;
import org.wildfly.security.authz.MapAttributes;
import org.wildfly.security.credential.Credential;
import org.wildfly.security.credential.PasswordCredential;
import org.wildfly.security.credential.source.CredentialSource;
import org.wildfly.security.evidence.AlgorithmEvidence;
import org.wildfly.security.evidence.Evidence;
import org.wildfly.security.evidence.X509PeerCertificateChainEvidence;
import org.wildfly.security.password.Password;
import org.wildfly.security.password.PasswordFactory;
import org.wildfly.security.password.TwoWayPassword;
import org.wildfly.security.password.interfaces.DigestPassword;
import org.wildfly.security.password.spec.ClearPasswordSpec;
import org.wildfly.security.ssl.SSLConnection;
import org.wildfly.security.x500.X500;
import org.wildfly.security.auth.server._private.ElytronMessages;

/**
 * Server-side authentication context.  Instances of this class are used to perform all authentication and re-authorization
 * operations that involve the usage of an identity in a {@linkplain SecurityDomain security domain}.
 * <p>
 * There are various effective states, described as follows:
 * <ul>
 *     <li>The <em>inactive</em> state.</li>
 *     <li>
 *         The <em>unassigned</em> states:
 *         <ul>
 *             <li><em>Initial</em></li>
 *             <li><em>Realm-assigned</em></li>
 *         </ul>
 *     </li>
 *     <li>The <em>assigned</em> state</li>
 *     <li>
 *         The <em>authorized</em> states:
 *         <ul>
 *             <li><em>Anonymous-authorized</em></li>
 *             <li><em>Authorized</em></li>
 *             <li><em>Authorized-authenticated</em></li>
 *         </ul>
 *     </li>
 *     <li>
 *         The <em>terminal</em> states:
 *         <ul>
 *             <li><em>Complete</em></li>
 *             <li><em>Failed</em></li>
 *         </ul>
 *     </li>
 * </ul>
 *
 * <p>
 * When an instance of this class is first constructed, it is in the <em>inactive</em> state. In this state, the context retains
 * a <em>captured {@linkplain SecurityIdentity identity}</em> and contains a reference to a
 * <em>{@linkplain MechanismConfigurationSelector}</em>. The <em>captured identity</em> may be used for various
 * context-sensitive authorization decisions. Additional mechanism information can be supplied to this state so that when
 * authentication begins an appropriate <em>{@linkplain MechanismConfiguration}</em> can be selected.
 * <p>
 * Once authentication commences the state will automatically transition to the <em>initial</em> state. In this state, the
 * context retains an <em>captured {@linkplain SecurityIdentity identity}</em> and a <em>{@linkplain MechanismConfiguration mechanism configuration}</em>
 * which was resolved from the information supplied to the <em>inactive</em> state. The <em>captured identity</em> may be
 * used for various context-sensitive authorization decisions.  The <em>mechanism configuration</em> is used to associate
 * an authentication mechanism-specific configuration, including rewriters, {@linkplain MechanismRealmConfiguration mechanism realms},
 * server credential factories, and more.
 * <p>
 * When an authentication mechanism is "realm-aware" (that is, it has a notion of realms that is specific to that particular
 * authentication mechanism, e.g. <a href="https://tools.ietf.org/html/rfc2831">the DIGEST-MD5 SASL mechanism</a>), it
 * is necessary for the mechanism to relay the realm selection.  This is done by way of the {@link #setMechanismRealmName(String) setMechanismRealmName()}
 * method.  Calling this method in the <em>initial</em> state causes a transition to the <em>realm-assigned</em> state,
 * in which the method may be reinvoked idempotently as long as it is called with the same name (calling the method with
 * a different name will result in an exception).
 * <p>
 * The <em>realm-assigned</em> state is nearly identical to the <em>initial</em> state, except that from this state, the
 * mechanism realm-specific configuration is applied to all subsequent operation.
 * <p>
 * From these <em>unassigned</em> states, several possible actions may be taken, depending on the necessary progression
 * of the authentication:
 * <ul>
 *     <li>
 *         A <em>name</em> may be assigned by way of the {@link #setAuthenticationName(String)} method.  The name is
 *         {@linkplain NameRewriter rewritten} and {@linkplain RealmMapper mapped to a realm} according to the
 *         domain settings, the <em>mechanism configuration</em>, and/or the <em>mechanism realm configuration</em>.  The
 *         <em>{@linkplain SecurityRealm realm}</em> that is the resultant target of the mapping is queried for a
 *         <em>{@linkplain RealmIdentity realm identity}</em>.  The <em>realm identity</em> may or may not be
 *         existent; this status will affect the outcome of certain operations in subsequent states (as described below).
 *         After the <em>realm identity</em> is selected, any final rewrite operations which are configured are applied,
 *         and the resultant name is transformed into a {@link NamePrincipal}, and associated as the
 *         <em>{@linkplain #getAuthenticationPrincipal() authentication principal}</em> which may subsequently be queried.
 *     </li>
 *     <li>
 *         A <em>principal</em> may be assigned using the {@link #setAuthenticationPrincipal(Principal)} method.  The
 *         principal is {@linkplain PrincipalDecoder decoded} according to the configuration of the security domain (see
 *         the method documentation for input requirements and failure conditions).  Once a name is decoded from the
 *         principal, it is assigned as described above.
 *     </li>
 *     <li>
 *         A unit of <em>{@linkplain Evidence evidence}</em> may be verified.  This is mostly described below in the
 *         context of the <em>assigned</em> state, but with the important distinction the evidence is first examined
 *         to locate the corresponding evidence, in the following steps:
 *         <ul>
 *             <li>
 *                 Firstly, the evidence is examined to determine whether it {@linkplain Evidence#getPrincipal() contains a principal}.
 *                 If so, the principal name is first established using the procedure described above, and then the normal
 *                 evidence verification procedure described below commences.
 *             </li>
 *             <li>
 *                 Secondly, the evidence is socialized to each <em>realm</em> in turn, to see if a realm can recognize
 *                 and {@linkplain SecurityRealm#getRealmIdentity(Principal) locate} an identity based on
 *                 the evidence.  If so, the <em>realm identity</em> is {@linkplain RealmIdentity#getRealmIdentityPrincipal() queried}
 *                 for an authentication principal, which is then decoded and established as described above.  Once this
 *                 is done successfully, the evidence verification procedure described below commences.
 *             </li>
 *             <li>Finally, if none of these steps succeeds, the verification fails and no state transition occurs.</li>
 *         </ul>
 *     </li>
 *     <li>
 *         An <em>identity</em> may be {@linkplain #importIdentity(SecurityIdentity) imported}.  In this process,
 *         a {@link SecurityIdentity} instance is examined to determine whether it can be used to complete an implicit
 *         authentication operation which would yield an <em>authorized identity</em>.  The {@code SecurityIdentity} may
 *         be from the same <em>domain</em> or from a different one.
 *         <p>
 *         If the <em>identity</em> being imported is from the same security domain as this context, then the <em>identity</em>
 *         is implicitly <em>authorized</em> for usage, entering the <em>authorized</em> state described below.
 *         <p>
 *         If the <em>identity</em> being imported is not from the same security domain, then the principal is extracted
 *         from the identity and used to assign a <em>realm identity</em> in the same manner as {@link #setAuthenticationPrincipal(Principal)}.
 *         The <em>domain</em> is then {@linkplain SecurityDomain.Builder#setTrustedSecurityDomainPredicate(Predicate) queried}
 *         to determine whether the target identity's source <em>domain</em> is <em>trusted</em>.  If so, a normal
 *         <em>authorization</em> is carried out as described below for the <em>assigned</em> state, resulting in an
 *         <em>authorized-authenticated</em> state.  If not, then the <em>realm</em> of the <em>realm identity</em> is
 *         compared against the <em>realm</em> of the <em>identity</em> being imported.  If they are the same, the
 *         identity is imported and a normal <em>authorization</em> is carried out as described below.
 *     </li>
 *     <li>
 *         An <em>anonymous authorization</em> may be carried out by way of the {@link #authorizeAnonymous()} method.
 *         If the <em>{@linkplain SecurityDomain#getAnonymousSecurityIdentity() anonymous identity}</em> has the
 *         {@link LoginPermission} granted to it, the context will transition into the <em>anonymous-authorized</em>
 *         state; otherwise no state transition occurs.
 *     </li>
 *     <li>
 *         An <em>external authorization</em> may be carried out using the {@link #authorize()} method.  The
 *         <em>captured identity</em> (which may be <em>anonymous</em>) is queried for the presence of the
 *         {@link LoginPermission}; if present, the context will transition into the <em>authorized</em> or
 *         <em>anonymous-authorized</em> state (depending on whether the <em>captured identity</em> is <em>anonymous</em>);
 *         otherwise no state transition occurs.
 *     </li>
 *     <li>
 *         An <em>external run-as authorization</em> may be carried out using the {@link #authorize(String)} method.
 *         First, the given name is <em>rewritten</em> in the same manner as the {@link #setAuthenticationName(String)}
 *         method.  Then, the <em>captured identity</em> (which may be <em>anonymous</em>) is queried for the presence of a
 *         {@link RunAsPrincipalPermission} for the target name.  If present, the <em>authentication name</em> is assigned
 *         as described above, and the resultant <em>realm identity</em> is queried for {@link LoginPermission}.  If present,
 *         the context will transition to the <em>authorized-authenticated</em> state.  If any step fails, no state transition
 *         occurs.
 *     </li>
 *     <li>
 *         The authentication may be <em>failed</em> by way of the {@link #fail()} method.  This method will dispose
 *         of all authentication resources and transition to the <em>failed</em> state.
 *     </li>
 * </ul>
 * <p>
 * In the <em>name-assigned</em> (or, for brevity, <em>assigned</em>) state, the following actions may be performed:
 * <ul>
 *     <li>
 *         A name or principal may be assigned as above, however the resultant <em>decoded</em> and <em>rewritten</em> name
 *         and <em>realm identity</em> must be identical to the previously selected name and identity.
 *     </li>
 *     <li>
 *         <em>Evidence</em> may be verified.  The <em>realm identity</em> is queried directly and no state transitions
 *         will occur.  Evidence verification will fail if the evidence has an <em>evidence principal</em> which does
 *         not result in the same <em>realm identity</em> as the current one after <em>decoding</em> and <em>rewriting</em>.
 *     </li>
 *     <li>
 *         An <em>authorization</em> may be performed via the {@link #authorize()} method.  If the selected <em>realm identity</em>
 *         possesses the {@link LoginPermission}, then the context transitions to the <em>authorized-authenticated</em> state,
 *         otherwise no state transition occurs.
 *     </li>
 *     <li>
 *         A <em>run-as authorization</em> may be performed via the {@link #authorize(String)} method.
 *         First, the given name is <em>rewritten</em> in the same manner as the {@link #setAuthenticationName(String)} method.
 *         The current identity is then <em>authorized</em> as described above, and then the <em>authorized identity</em>
 *         is tested for a {@link RunAsPrincipalPermission} for the <em>rewritten</em> target name.  If authorized,
 *         the context transitions to the <em>authorized</em> state for the <em>realm identity</em> corresponding to the
 *         <em>rewritten</em> name; otherwise no state transition occurs.
 *     </li>
 *     <li>
 *         The authentication may be <em>failed</em> by way of the {@link #fail()} method.  This method will dispose
 *         of all authentication resources and transition to the <em>failed</em> state.
 *     </li>
 * </ul>
 * <p>
 * There are three states related to authorization: the <em>anonymous-authorized</em> state, the <em>authorized</em> state,
 * and the <em>authorized-authenticated</em> state.  In all three states, the following actions may be taken:
 * <ul>
 *     <li>
 *         As above, a name or principal may be assigned so long as it matches the existing identity.  In particular,
 *         for the <em>anonymous-authorized</em> state, all names are rejected, and only the {@linkplain AnonymousPrincipal anonymous principal}
 *         is accepted.
 *     </li>
 *     <li>
 *         An <em>authorization</em> may be performed via the {@link #authorize()} method.  Since the identity is
 *         always authorized, this is generally a no-op.
 *     </li>
 *     <li>
 *         A <em>run-as authorization</em> may be performed via the {@link #authorize(String)} method.  The given
 *         name is <em>rewritten</em> as previously described, and then the <em>authorized identity</em>
 *         is tested for a {@link RunAsPrincipalPermission} for the <em>rewritten</em> target name.  If authorized,
 *         the context transitions to the <em>authorized</em> state for the <em>realm identity</em> corresponding to the
 *         <em>rewritten</em> name; otherwise no state transition occurs.
 *     </li>
 *     <li>
 *         The authentication may be <em>completed</em> by way of the {@link #succeed()} method.  This method will
 *         dispose of all authentication resources and transition to the <em>complete</em> state.
 *     </li>
 *     <li>
 *         The authentication may be <em>failed</em> by way of the {@link #fail()} method.  This method will dispose
 *         of all authentication resources and transition to the <em>failed</em> state.
 *     </li>
 * </ul>
 * The <em>authorized-authenticated</em> state has the additional capability of verifying credentials as described above for
 * the <em>assigned</em> state.
 * <p>
 * The <em>complete</em> state has only one capability: the retrieval of the final <em>authorized identity</em> by way
 * of the {@link #getAuthorizedIdentity()} method.
 * <p>
 * The <em>failed</em> state has no capabilities and retains no reference to any identities or objects used during
 * authentication.
 *
 * @author <a href="mailto:david.lloyd@redhat.com">David M. Lloyd</a>
 * @author <a href="mailto:darran.lofthouse@jboss.com">Darran Lofthouse</a>
 */
public final class ServerAuthenticationContext implements AutoCloseable {

    private final AtomicReference<State> stateRef;

    ServerAuthenticationContext(final SecurityDomain domain, final MechanismConfigurationSelector mechanismConfigurationSelector) {
        this(domain.getCurrentSecurityIdentity(), mechanismConfigurationSelector);
    }

    ServerAuthenticationContext(final SecurityIdentity capturedIdentity, final MechanismConfigurationSelector mechanismConfigurationSelector) {
        stateRef = new AtomicReference<>(new InactiveState(capturedIdentity, mechanismConfigurationSelector, IdentityCredentials.NONE, IdentityCredentials.NONE, Attributes.EMPTY));
    }

    /**
     * Set information about the current mechanism and request for this authentication attempt. If the mechanism
     * information cannot be resolved to a mechanism configuration, an exception is thrown.
     *
     * @param mechanismInformation the mechanism information about the current authentication attempt.
     * @throws IllegalStateException if the mechanism information about the current authentication attempt cannot be
     * resolved to a mechanism configuration
     */
    public void setMechanismInformation(final MechanismInformation mechanismInformation) throws IllegalStateException {
        stateRef.get().setMechanismInformation(mechanismInformation);
    }

    /**
     * Get the authorized identity result of this authentication.
     *
     * @return the authorized identity
     * @throws IllegalStateException if the authentication is incomplete
     */
    public SecurityIdentity getAuthorizedIdentity() throws IllegalStateException {
        return stateRef.get().getAuthorizedIdentity();
    }

    /**
     * Set the authentication to anonymous, completing the authentication process.
     *
     * @throws IllegalStateException if the authentication is already complete
     */
    public boolean authorizeAnonymous() throws IllegalStateException {
        return authorizeAnonymous(true);
    }

    /**
     * Set the authentication to anonymous, completing the authentication process.
     *
     * @param requireLoginPermission {@code true} if {@link LoginPermission} is required and {@code false} otherwise
     * @throws IllegalStateException if the authentication is already complete
     */
    public boolean authorizeAnonymous(boolean requireLoginPermission) throws IllegalStateException {
        return stateRef.get().authorizeAnonymous(requireLoginPermission);
    }

    /**
     * Set the authentication name for this authentication.  If the name is already set, then the new name must be
     * equal to the old name, or else an exception is thrown.
     *
     * @param name the authentication name
     * @throws IllegalArgumentException if the name is syntactically invalid
     * @throws RealmUnavailableException if the realm is not available
     * @throws IllegalStateException if the authentication name was already set and there is a mismatch
     */
    public void setAuthenticationName(String name) throws IllegalArgumentException, RealmUnavailableException, IllegalStateException {
        setAuthenticationName(name, false);
    }

    /**
     * Set the authentication name for this authentication.  If the name is already set, then the new name must be
     * equal to the old name, or else an exception is thrown.
     *
     * @param name the authentication name
     * @param exclusive {@code true} if exclusive access to the backing identity is required
     * @throws IllegalArgumentException if the name is syntactically invalid
     * @throws RealmUnavailableException if the realm is not available or if exclusive access to the backing identity
     * is required but could not be granted
     * @throws IllegalStateException if the authentication name was already set and there is a mismatch
     */
    public void setAuthenticationName(String name, boolean exclusive) throws IllegalArgumentException, RealmUnavailableException, IllegalStateException {
        Assert.checkNotNullParam("name", name);
        setAuthenticationPrincipal(new NamePrincipal(name), exclusive);
    }

    /**
     * Set the authentication principal for this authentication.  Calling this method initiates authentication.
     *
     * @param principal the authentication principal
     * @throws IllegalArgumentException if the principal cannot be mapped to a name, or the mapped name is syntactically invalid
     * @throws RealmUnavailableException if the realm is not available
     * @throws IllegalStateException if the authentication name was already set
     */
    public void setAuthenticationPrincipal(Principal principal) throws IllegalArgumentException, RealmUnavailableException, IllegalStateException {
        setAuthenticationPrincipal(principal, false);
    }

    /**
     * Set the authentication principal for this authentication.  Calling this method initiates authentication.
     *
     * @param principal the authentication principal
     * @param exclusive {@code true} if exclusive access to the backing identity is required
     * @throws IllegalArgumentException if the principal cannot be mapped to a name, or the mapped name is syntactically invalid
     * @throws RealmUnavailableException if the realm is not available
     * @throws IllegalStateException if the authentication name was already set
     */
    public void setAuthenticationPrincipal(Principal principal, boolean exclusive) throws IllegalArgumentException, RealmUnavailableException, IllegalStateException {
        Assert.checkNotNullParam("principal", principal);
        stateRef.get().setPrincipal(principal, exclusive);
    }

    /**
     * Determine if the given name refers to the same identity as the currently set authentication name.
     *
     * @param name the authentication name
     * @return {@code true} if the name matches the current identity, {@code false} otherwise
     * @throws IllegalArgumentException if the name is syntactically invalid
     * @throws RealmUnavailableException if the realm is not available
     * @throws IllegalStateException if the authentication name was already set
     */
    public boolean isSameName(String name) throws IllegalArgumentException, RealmUnavailableException, IllegalStateException {
        Assert.checkNotNullParam("name", name);
        return isSamePrincipal(new NamePrincipal(name));
    }

    /**
     * Determine if the given principal refers to the same identity as the currently set authentication name.
     *
     * @param principal the authentication name
     * @return {@code true} if the name matches the current identity, {@code false} otherwise
     * @throws IllegalArgumentException if the name is syntactically invalid
     * @throws RealmUnavailableException if the realm is not available
     * @throws IllegalStateException if the authentication name was already set
     */
    public boolean isSamePrincipal(Principal principal) throws IllegalArgumentException, RealmUnavailableException, IllegalStateException {
        Assert.checkNotNullParam("principal", principal);
        return stateRef.get().isSamePrincipal(principal);
    }

    /**
     * Determine if the current authentication identity actually exists in the realm.
     *
     * @return {@code true} if the identity exists, {@code false} otherwise
     * @throws RealmUnavailableException if the realm failed to access the identity
     * @throws IllegalStateException if there is no authentication name set
     */
    public boolean exists() throws RealmUnavailableException, IllegalStateException {
        return stateRef.get().getRealmIdentity().exists();
    }

    /**
     * Mark this authentication as "failed".  The context cannot be used after this method is called.
     *
     * @throws IllegalStateException if no authentication has been initiated or authentication is already completed
     */
    public void fail() throws IllegalStateException {
        stateRef.get().fail(true);
    }

    /**
     * Attempt to authorize an authentication attempt.  If the authorization is successful, {@code true} is returned and
     * the context is placed in the "authorized" state with the new authorization identity.  If the authorization fails,
     * {@code false} is returned and the state of the context is unchanged.
     *
     * @return {@code true} if the authorization succeeded, {@code false} otherwise
     * @throws RealmUnavailableException if the realm is not available
     * @throws IllegalStateException if the authentication name was not set or authentication was already complete
     */
    public boolean authorize() throws RealmUnavailableException, IllegalStateException {
        return authorize(true);
    }

    boolean authorize(boolean requireLoginPermission) throws RealmUnavailableException, IllegalStateException {
        return stateRef.get().authorize(requireLoginPermission);
    }

    /**
     * Attempt to authorize a change to a new user (possibly including an authentication attempt).  If the authorization
     * is successful, {@code true} is returned and the context is placed in the "authorized" state with the new authorization
     * identity.  If the authorization fails, {@code false} is returned and the state of the context is unchanged.
     *
     * @param name the authorization name (must not be {@code null})
     * @return {@code true} if the authorization succeeded, {@code false} otherwise
     * @throws IllegalArgumentException if the name is syntactically invalid
     * @throws RealmUnavailableException if the realm is not available
     * @throws IllegalStateException if the authentication name was not set or authentication was already complete
     */
    public boolean authorize(String name) throws IllegalArgumentException, RealmUnavailableException, IllegalStateException {
        checkNotNullParam("name", name);
        return authorize(new NamePrincipal(name), true);
    }

    /**
     * Attempt to authorize a change to a new user (possibly including an authentication attempt).  If the authorization
     * is successful, {@code true} is returned and the context is placed in the "authorized" state with the new authorization
     * identity.  If the authorization fails, {@code false} is returned and the state of the context is unchanged.
     *
     * @param principal the authorization principal (must not be {@code null})
     * @return {@code true} if the authorization succeeded, {@code false} otherwise
     * @throws IllegalArgumentException if the principal is syntactically invalid
     * @throws RealmUnavailableException if the realm is not available
     * @throws IllegalStateException if the authentication principal was not set or authentication was already complete
     */
    public boolean authorize(Principal principal) throws IllegalArgumentException, RealmUnavailableException, IllegalStateException {
        return authorize(principal, true);
    }

    boolean authorize(Principal principal, boolean authorizeRunAs) throws IllegalArgumentException, RealmUnavailableException, IllegalStateException {
        checkNotNullParam("principal", principal);
        return stateRef.get().authorize(principal, authorizeRunAs);
    }

    /**
     * Mark this authentication as "successful".  The context cannot be used after this method is called, however
     * the authorized identity may thereafter be accessed via the {@link #getAuthorizedIdentity()} method.  If no
     * authentication actually happened, then authentication will complete anonymously.
     *
     * @throws IllegalStateException if authentication is already completed
     * @throws RealmUnavailableException if the realm is not able to handle requests for any reason
     */
    public void succeed() throws IllegalStateException, RealmUnavailableException {
        stateRef.get().succeed();
    }

    /**
     * Determine if authentication was already completed on this context.
     *
     * @return {@code true} if authentication was completed; {@code false} otherwise
     */
    public boolean isDone() {
        return stateRef.get().isDone();
    }

    /**
     * Get the principal associated with the current authentication name.  Only valid during authentication process.
     *
     * @return the principal
     * @throws IllegalStateException if no authentication has been initiated or authentication is already completed
     */
    public Principal getAuthenticationPrincipal() {
        return stateRef.get().getAuthenticationPrincipal();
    }

    /**
     * Determine whether a given credential is definitely obtainable, possibly obtainable, or definitely not obtainable.
     *
     * If an authentication identity is established this will be for that identity, otherwise this will be the general
     * level of support advertised by the security domain.
     *
     * @param credentialType the credential type class (must not be {@code null})
     * @param algorithmName the algorithm name, or {@code null} if any algorithm is acceptable or the credential type does
     *  not support algorithm names
     * @param parameterSpec the algorithm parameters to match, or {@code null} if any parameters are acceptable or the credential type
     *  does not support algorithm parameters
     * @return the level of support for this credential type
     *
     * @throws RealmUnavailableException if the realm is not able to handle requests for any reason
     * @throws IllegalStateException if no authentication has been initiated or authentication is already completed
     */
    public SupportLevel getCredentialAcquireSupport(Class<? extends Credential> credentialType, String algorithmName, AlgorithmParameterSpec parameterSpec) throws RealmUnavailableException {
        Assert.checkNotNullParam("credentialType", credentialType);
        return stateRef.get().getCredentialAcquireSupport(credentialType, algorithmName, parameterSpec);
    }

    /**
     * Determine whether a given credential is definitely obtainable, possibly obtainable, or definitely not obtainable.
     *
     * If an authentication identity is established this will be for that identity, otherwise this will be the general
     * level of support advertised by the security domain.
     *
     * @param credentialType the credential type class (must not be {@code null})
     * @param algorithmName the algorithm name, or {@code null} if any algorithm is acceptable or the credential type does
     *  not support algorithm names
     * @return the level of support for this credential type
     *
     * @throws RealmUnavailableException if the realm is not able to handle requests for any reason
     * @throws IllegalStateException if no authentication has been initiated or authentication is already completed
     */
    public SupportLevel getCredentialAcquireSupport(Class<? extends Credential> credentialType, String algorithmName) throws RealmUnavailableException {
        return getCredentialAcquireSupport(credentialType, algorithmName, null);
    }

    /**
     * Determine whether a given credential is definitely obtainable, possibly obtainable, or definitely not obtainable.
     *
     * If an authentication identity is established this will be for that identity, otherwise this will be the general
     * level of support advertised by the security domain.
     *
     * @param credentialType the credential type class (must not be {@code null})
     * @return the level of support for this credential type
     *
     * @throws RealmUnavailableException if the realm is not able to handle requests for any reason
     * @throws IllegalStateException if no authentication has been initiated or authentication is already completed
     */
    public SupportLevel getCredentialAcquireSupport(Class<? extends Credential> credentialType) throws RealmUnavailableException {
        Assert.checkNotNullParam("credentialType", credentialType);
        return getCredentialAcquireSupport(credentialType, null);
    }

    /**
     * Determine whether a given piece of evidence is definitely verifiable, possibly verifiable, or definitely not verifiable.
     *
     * If an authentication identity is established this will be for that identity, otherwise this will be the general
     * level of support advertised by the security domain.
     *
     * @param evidenceType the evidence type class (must not be {@code null})
     * @param algorithmName the algorithm name, or {@code null} if any algorithm is acceptable or the evidence type does
     *  not support algorithm names
     * @return the level of support for this credential type
     *
     * @throws RealmUnavailableException if the realm is not able to handle requests for any reason
     * @throws IllegalStateException if no authentication has been initiated or authentication is already completed
     */
    public SupportLevel getEvidenceVerifySupport(Class<? extends Evidence> evidenceType, String algorithmName) throws RealmUnavailableException {
        Assert.checkNotNullParam("evidenceType", evidenceType);
        return stateRef.get().getEvidenceVerifySupport(evidenceType, algorithmName);
    }

    /**
     * Determine whether a given piece of evidence is definitely verifiable, possibly verifiable, or definitely not verifiable.
     *
     * If an authentication identity is established this will be for that identity, otherwise this will be the general
     * level of support advertised by the security domain.
     *
     * @param evidenceType the evidence type class (must not be {@code null})
     * @return the level of support for this credential type
     *
     * @throws RealmUnavailableException if the realm is not able to handle requests for any reason
     * @throws IllegalStateException if no authentication has been initiated or authentication is already completed
     */
    public SupportLevel getEvidenceVerifySupport(Class<? extends Evidence> evidenceType) throws RealmUnavailableException {
        Assert.checkNotNullParam("evidenceType", evidenceType);
        return getEvidenceVerifySupport(evidenceType, null);
    }

    /**
     * Acquire a credential of the given type.  The credential type is defined by its {@code Class} and an optional {@code algorithmName}.  If the
     * algorithm name is not given, then the query is performed for any algorithm of the given type.
     *
     * @param credentialType the credential type class (must not be {@code null})
     * @param algorithmName the algorithm name, or {@code null} if any algorithm is acceptable or the credential type does
     *  not support algorithm names
     * @param parameterSpec the algorithm parameters to match, or {@code null} if any parameters are acceptable or the credential type
     *  does not support algorithm parameters
     * @param <C> the credential type
     *
     * @return the credential, or {@code null} if the principal has no credential of that type
     *
     * @throws RealmUnavailableException if the realm is not able to handle requests for any reason
     * @throws IllegalStateException if no authentication has been initiated or authentication is already completed
     */
    public <C extends Credential> C getCredential(Class<C> credentialType, String algorithmName, AlgorithmParameterSpec parameterSpec) throws RealmUnavailableException {
        Assert.checkNotNullParam("credentialType", credentialType);
        return stateRef.get().getCredential(credentialType, algorithmName, parameterSpec);
    }

    /**
     * Acquire a credential of the given type.  The credential type is defined by its {@code Class} and an optional {@code algorithmName}.  If the
     * algorithm name is not given, then the query is performed for any algorithm of the given type.
     *
     * @param credentialType the credential type class (must not be {@code null})
     * @param algorithmName the algorithm name, or {@code null} if any algorithm is acceptable or the credential type does
     *  not support algorithm names
     * @param <C> the credential type
     *
     * @return the credential, or {@code null} if the principal has no credential of that type
     *
     * @throws RealmUnavailableException if the realm is not able to handle requests for any reason
     * @throws IllegalStateException if no authentication has been initiated or authentication is already completed
     */
    public <C extends Credential> C getCredential(Class<C> credentialType, String algorithmName) throws RealmUnavailableException {
        Assert.checkNotNullParam("credentialType", credentialType);
        return stateRef.get().getCredential(credentialType, algorithmName, null);
    }

    /**
     * Acquire a credential of the given type.  The credential type is defined by its {@code Class} and an optional {@code algorithmName}.  If the
     * algorithm name is not given, then the query is performed for any algorithm of the given type.
     *
     * @param credentialType the credential type class (must not be {@code null})
     * @param <C> the credential type
     *
     * @return the credential, or {@code null} if the principal has no credential of that type
     *
     * @throws RealmUnavailableException if the realm is not able to handle requests for any reason
     * @throws IllegalStateException if no authentication has been initiated or authentication is already completed
     */
    public <C extends Credential> C getCredential(Class<C> credentialType) throws RealmUnavailableException {
        Assert.checkNotNullParam("credentialType", credentialType);
        return stateRef.get().getCredential(credentialType, null, null);
    }

    /**
     * Apply the given function to the acquired credential, if it is set and of the given type.
     *
     * @param credentialType the credential type class (must not be {@code null})
     * @param function the function to apply (must not be {@code null})
     * @param <C> the credential type
     * @param <R> the return type
     * @return the result of the function, or {@code null} if the criteria are not met
     *
     * @throws RealmUnavailableException if the realm is not able to handle requests for any reason
     * @throws IllegalStateException if no authentication has been initiated or authentication is already completed
     */
    public <C extends Credential, R> R applyToCredential(Class<C> credentialType, Function<C, R> function) throws RealmUnavailableException {
        final Credential credential = getCredential(credentialType);
        return credential == null ? null : credential.castAndApply(credentialType, function);
    }

    /**
     * Apply the given function to the acquired credential, if it is set and of the given type and algorithm.
     *
     * @param credentialType the credential type class (must not be {@code null})
     * @param algorithmName the algorithm name
     * @param function the function to apply (must not be {@code null})
     * @param <C> the credential type
     * @param <R> the return type
     * @return the result of the function, or {@code null} if the criteria are not met
     *
     * @throws RealmUnavailableException if the realm is not able to handle requests for any reason
     * @throws IllegalStateException if no authentication has been initiated or authentication is already completed
     */
    public <C extends Credential, R> R applyToCredential(Class<C> credentialType, String algorithmName, Function<C, R> function) throws RealmUnavailableException {
        final Credential credential = getCredential(credentialType, algorithmName);
        return credential == null ? null : credential.castAndApply(credentialType, algorithmName, function);
    }

    /**
     * Apply the given function to the acquired credential, if it is set and of the given type and algorithm.
     *
     * @param credentialType the credential type class (must not be {@code null})
     * @param algorithmName the algorithm name
     * @param parameterSpec the algorithm parameters to match, or {@code null} if any parameters are acceptable or the credential type
     *  does not support algorithm parameters
     * @param function the function to apply (must not be {@code null})
     * @param <C> the credential type
     * @param <R> the return type
     * @return the result of the function, or {@code null} if the criteria are not met
     *
     * @throws RealmUnavailableException if the realm is not able to handle requests for any reason
     * @throws IllegalStateException if no authentication has been initiated or authentication is already completed
     */
    public <C extends Credential, R> R applyToCredential(Class<C> credentialType, String algorithmName, AlgorithmParameterSpec parameterSpec, Function<C, R> function) throws RealmUnavailableException {
        final Credential credential = getCredential(credentialType, algorithmName, parameterSpec);
        return credential == null ? null : credential.castAndApply(credentialType, algorithmName, parameterSpec, function);
    }

    /**
     * Verify the given evidence.
     *
     * @param evidence the evidence to verify
     *
     * @return {@code true} if verification was successful, {@code false} otherwise
     *
     * @throws RealmUnavailableException if the realm is not able to handle requests for any reason
     * @throws IllegalStateException if no authentication has been initiated or authentication is already completed
     */
    public boolean verifyEvidence(Evidence evidence) throws RealmUnavailableException {
        Assert.checkNotNullParam("evidence", evidence);
        return stateRef.get().verifyEvidence(evidence);
    }

    /**
     * Set the decoded evidence principal.
     *
     * @param evidence the evidence to decode and associate with a principal
     * @since 1.10.0
     */
    public void setDecodedEvidencePrincipal(Evidence evidence) throws RealmUnavailableException {
        Assert.checkNotNullParam("evidence", evidence);
        evidence.setDecodedPrincipal(stateRef.get().getSecurityDomain().getEvidenceDecoder().apply(evidence));
    }

    /**
     * Add a public credential to the identity being authenticated.
     *
     * @param credential the credential to add (must not be {@code null})
     */
    public void addPublicCredential(Credential credential) {
        Assert.checkNotNullParam("credential", credential);
        stateRef.get().addPublicCredential(credential);
    }

    /**
     * Add a private credential to the identity being authenticated.  This credential may be forwarded to outbound
     * authentication mechanisms.
     *
     * @param credential the credential to add (must not be {@code null})
     */
    public void addPrivateCredential(Credential credential) {
        Assert.checkNotNullParam("credential", credential);
        stateRef.get().addPrivateCredential(credential);
    }

    /**
     * Add runtime attributes to the identity being authenticated.
     *
     * @param runtimeAttributes the runtime attributes to add (must not be {@code null})
     */
    public void addRuntimeAttributes(Attributes runtimeAttributes) {
        Assert.checkNotNullParam("runtimeAttributes", runtimeAttributes);
        stateRef.get().addRuntimeAttributes(runtimeAttributes);
    }

    /**
     * Attempt to import the given security identity as a trusted identity.  If this method returns {@code true},
     * the context will be in an authorized state, and the new identity can be retrieved.
     *
     * @param identity the identity to import (must not be {@code null})
     * @return {@code true} if the identity is authorized, {@code false} otherwise
     * @throws RealmUnavailableException if the realm is not able to handle requests for any reason
     */
    public boolean importIdentity(SecurityIdentity identity) throws RealmUnavailableException {
        Assert.checkNotNullParam("identity", identity);
        return stateRef.get().importIdentity(identity);
    }

    /**
     * Set the mechanism realm name to be equal to the given name.  If no mechanism realms are configured, the realm
     * name is ignored.
     *
     * @param realmName the selected realm name
     * @throws IllegalStateException if a realm name was already selected or it is too late to choose a realm
     * @throws IllegalArgumentException if the selected realm name was not offered
     */
    public void setMechanismRealmName(String realmName) throws IllegalStateException, IllegalArgumentException {
        Assert.checkNotNullParam("realmName", realmName);
        stateRef.get().setMechanismRealmName(realmName);
    }

    /**
     * Update the credential for the current authentication identity.
     *
     * @param credential the new credential (must not be {@code null})
     * @throws RealmUnavailableException if the realm is not able to handle requests for any reason
     */
    public void updateCredential(Credential credential) throws RealmUnavailableException {
        Assert.checkNotNullParam("credential", credential);
        stateRef.get().updateCredential(credential);
    }

    /**
     * Close the server authentication context, failing any in-progress authentication and releasing any
     * associated resources.
     */
    public void close() {
        stateRef.get().fail(false);
    }

    AtomicReference<State> getStateRef() {
        return stateRef;
    }

    CallbackHandler createCallbackHandler() {
        return new CallbackHandler() {
            private SSLConnection sslConnection;
            private X509Certificate[] peerCerts;
            private boolean saslSkipCertificateVerification;

            @Override
            public void handle(final Callback[] callbacks) throws IOException, UnsupportedCallbackException {
                handleOne(callbacks, 0);
            }

            private void handleOne(final Callback[] callbacks, final int idx) throws IOException, UnsupportedCallbackException {
                if (idx == callbacks.length) {
                    return;
                }
                final AtomicReference<State> stateRef = getStateRef();
                final Callback callback = callbacks[idx];
                if (callback instanceof AnonymousAuthorizationCallback) {
                    boolean authorized = authorizeAnonymous();
                    log.tracef("Handling AnonymousAuthorizationCallback: authorized = %b", authorized);
                    ((AnonymousAuthorizationCallback) callback).setAuthorized(authorized);
                    handleOne(callbacks, idx + 1);
                } else if (callback instanceof AuthorizeCallback) {
                    final AuthorizeCallback authorizeCallback = (AuthorizeCallback) callback;
                    String authenticationID = authorizeCallback.getAuthenticationID();
                    if (authenticationID != null) {
                        // always re-set the authentication name to ensure it hasn't changed.
                        setAuthenticationName(authenticationID);
                    } else {
                        // This is a special case to support scenarios where the identity was already established by some
                        // external method (e.g.: EXTERNAL SASL and TLS) where only authorization is necessary. We delay authentication
                        // until we receive an authorization request.
                        // In the future, we may want to support external methods other than TLS peer authentication
                        if (stateRef.get().canVerifyEvidence()) {
                            if (peerCerts != null) {
                                log.tracef("Authentication ID is null but SSL peer certificates are available. Trying to authenticate peer");
                                // if SASL mechanism is used with skip-certificate-verification property then do not verifyEvidence against the security realm
                                if (saslSkipCertificateVerification) {
                                    // Since evidence verification is being skipped here, ensure evidence decoding still takes place
                                    X509PeerCertificateChainEvidence evidence = new X509PeerCertificateChainEvidence(peerCerts);
                                    setDecodedEvidencePrincipal(evidence);
                                    stateRef.get().setPrincipal(evidence.getDecodedPrincipal(), false);
                                }
                                else {
                                    verifyEvidence(new X509PeerCertificateChainEvidence(peerCerts));
                                }
                            }
                        }
                    }
                    String authorizationID = authorizeCallback.getAuthorizationID();
                    boolean authorized = authorizationID != null ? authorize(authorizationID) : authorize();
                    log.tracef("Handling AuthorizeCallback: authenticationID = %s  authorizationID = %s  authorized = %b", authenticationID, authorizationID, authorized);
                    authorizeCallback.setAuthorized(authorized);
                    handleOne(callbacks, idx + 1);
                } else if (callback instanceof  ExclusiveNameCallback) {
                    final ExclusiveNameCallback exclusiveNameCallback = ((ExclusiveNameCallback) callback);
                    // login name
                    final String name = exclusiveNameCallback.getDefaultName();
                    try {
                        boolean exclusive = exclusiveNameCallback.needsExclusiveAccess();
                        log.tracef("Handling ExclusiveNameCallback: authenticationName = %s  needsExclusiveAccess = %b", name, exclusive);
                        if (exclusive) {
                            setAuthenticationName(name, true);
                            exclusiveNameCallback.setExclusiveAccess(true);
                        } else {
                            setAuthenticationName(name);
                        }
                    } catch (Exception e) {
                        throw new IOException(e);
                    }
                    handleOne(callbacks, idx + 1);
                } else if (callback instanceof NameCallback) {
                    // login name
                    final String name = ((NameCallback) callback).getDefaultName();
                    try {
                        log.tracef("Handling NameCallback: authenticationName = %s", name);
                        setAuthenticationName(name);
                    } catch (Exception e) {
                        throw new IOException(e);
                    }
                    handleOne(callbacks, idx + 1);
                } else if (callback instanceof PeerPrincipalCallback) {
                    // login name
                    final Principal principal = ((PeerPrincipalCallback) callback).getPrincipal();
                    try {
                        log.tracef("Handling PeerPrincipalCallback: principal = %s", principal);
                        setAuthenticationPrincipal(principal);
                    } catch (Exception e) {
                        throw new IOException(e);
                    }
                    handleOne(callbacks, idx + 1);
                } else if (callback instanceof PasswordCallback) {
                    final PasswordCallback passwordCallback = (PasswordCallback) callback;

                    if (getCredentialAcquireSupport(PasswordCredential.class).mayBeSupported()) {
                        final TwoWayPassword password = applyToCredential(PasswordCredential.class, c -> c.getPassword(TwoWayPassword.class));
                        if (password != null) {
                            final ClearPasswordSpec clearPasswordSpec;
                            try {
                                final PasswordFactory passwordFactory = PasswordFactory.getInstance(password.getAlgorithm());
                                clearPasswordSpec = passwordFactory.getKeySpec(password, ClearPasswordSpec.class);
                            } catch (InvalidKeySpecException | NoSuchAlgorithmException e) {
                                log.trace("Unable to get key spec", e);
                                throw new FastUnsupportedCallbackException(callback);
                            }
                            log.tracef("Handling PasswordCallback: obtained successfully");
                            passwordCallback.setPassword(clearPasswordSpec.getEncodedPassword());
                            handleOne(callbacks, idx + 1);
                            return;
                        }
                        log.tracef("Handling PasswordCallback: failed to obtain PasswordCredential");
                        throw new FastUnsupportedCallbackException(callback);
                    }

                    // otherwise just fail out; some mechanisms will try again with different credentials
                    log.tracef("Handling PasswordCallback: PasswordCredential may not be supported");
                    throw new FastUnsupportedCallbackException(callback);

                } else if (callback instanceof CredentialCallback) {
                    final CredentialCallback credentialCallback = (CredentialCallback) callback;
                    String requestedRealm = stateRef.get().getMechanismRealmConfiguration().getRealmName();

                    final Credential credential = getCredential(credentialCallback.getCredentialType(), credentialCallback.getAlgorithm(), credentialCallback.getParameterSpec());
                    if (credential != null) {
                        if (credential instanceof PasswordCredential) {
                            Password password = ((PasswordCredential) credential).getPassword();
                            if (password instanceof DigestPassword) {
                                String providedRealm = ((DigestPassword) password).getRealm();
                                if ( ! providedRealm.equals(requestedRealm)) {
                                    log.tracef("Handling CredentialCallback: credential for realm \"%s\" is not available (\"%s\" provided)", requestedRealm, providedRealm);
                                    throw new FastUnsupportedCallbackException(callback);
                                } else {
                                    log.tracef("Handling CredentialCallback: obtained credential for correct realm \"%s\"", providedRealm);
                                }
                            }
                        }
                        log.tracef("Handling CredentialCallback: obtained credential: %s", credential);
                        credentialCallback.setCredential(credential);
                        handleOne(callbacks, idx + 1);
                        return;
                    }

                    // otherwise just fail out; some mechanisms will try again with different credentials
                    log.tracef("Handling CredentialCallback: failed to obtain credential");
                    throw new FastUnsupportedCallbackException(callback);
                } else if (callback instanceof ServerCredentialCallback) {
                    final ServerCredentialCallback serverCredentialCallback = (ServerCredentialCallback) callback;

                    CredentialSource serverCredentialSource = stateRef.get().getMechanismConfiguration().getServerCredentialSource();

                    final Class<? extends Credential> credentialType = serverCredentialCallback.getCredentialType();
                    final String algorithm = serverCredentialCallback.getAlgorithm();
                    final AlgorithmParameterSpec parameterSpec = serverCredentialCallback.getParameterSpec();

                    // optimize for some cases
                    if (serverCredentialSource.getCredentialAcquireSupport(credentialType, algorithm, parameterSpec).mayBeSupported()) {
                        final Credential credential = serverCredentialSource.getCredential(credentialType, algorithm, parameterSpec);
                        if (credential != null) {
                            log.tracef("Handling ServerCredentialCallback: successfully obtained credential type type=%s, algorithm=%s, params=%s", credentialType, algorithm, parameterSpec);
                            serverCredentialCallback.setCredential(credential);
                            handleOne(callbacks, idx + 1);
                            // return here so we don't double-log, or double-handle callbacks
                            return;
                        }
                    }
                    log.tracef("Handling ServerCredentialCallback: skipping credential type type=%s, algorithm=%s, params=%s", credentialType, algorithm, parameterSpec);
                    handleOne(callbacks, idx + 1);
                } else if (callback instanceof EvidenceVerifyCallback) {
                    EvidenceVerifyCallback evidenceVerifyCallback = (EvidenceVerifyCallback) callback;

                    evidenceVerifyCallback.setVerified(verifyEvidence(evidenceVerifyCallback.getEvidence()));

                    handleOne(callbacks, idx + 1);
                } else if (callback instanceof EvidenceDecodePrincipalCallback) {
                    EvidenceDecodePrincipalCallback evidenceDecodePrincipalCallback = (EvidenceDecodePrincipalCallback) callback;
                    setDecodedEvidencePrincipal(evidenceDecodePrincipalCallback.getEvidence());
                } else if (callback instanceof SSLCallback) {
                    SSLCallback sslCallback = (SSLCallback) callback;
                    this.sslConnection = sslCallback.getSslConnection();

                    try {
                        peerCerts = X500.asX509CertificateArray(sslCallback.getSslConnection().getSession().getPeerCertificates());
                    } catch (SSLPeerUnverifiedException e) {
                        log.trace("Peer unverified", e);
                        peerCerts = null;
                    }
                    handleOne(callbacks, idx + 1);
                } else if (callback instanceof ChannelBindingCallback) {
                    final SSLConnection sslConnection = this.sslConnection;
                    if (sslConnection != null) {
                        sslConnection.handleChannelBindingCallback((ChannelBindingCallback) callback);
                    }
                    handleOne(callbacks, idx + 1);
                } else if (callback instanceof AuthenticationCompleteCallback) {
                    if (! isDone()) {
                        if (((AuthenticationCompleteCallback) callback).succeeded()) {
                            log.tracef("Handling AuthenticationCompleteCallback: succeed");
                            succeed();
                        } else {
                            log.tracef("Handling AuthenticationCompleteCallback: fail");
                            fail();
                        }
                    }
                    handleOne(callbacks, idx + 1);
                } else if (callback instanceof SocketAddressCallback) {
                    final SocketAddressCallback socketAddressCallback = (SocketAddressCallback) callback;
                    log.tracef("Handling SocketAddressCallback");
                    if (socketAddressCallback.getKind() == SocketAddressCallback.Kind.PEER) {
                        Attributes runtimeAttributes = new MapAttributes();
                        if ((socketAddressCallback.getAddress() != null) && ((InetSocketAddress) socketAddressCallback.getAddress()).getAddress() != null) {
                            runtimeAttributes.addFirst(KEY_SOURCE_ADDRESS, ((InetSocketAddress) socketAddressCallback.getAddress()).getAddress().getHostAddress());
                            addRuntimeAttributes(runtimeAttributes);
                        } else {
                            log.tracef("Client's IP address is unknown.");
                        }
                    }
                    handleOne(callbacks, idx + 1);
                } else if (callback instanceof SecurityIdentityCallback) {
                    SecurityIdentity identity = getAuthorizedIdentity();
                    log.tracef("Handling SecurityIdentityCallback: identity = %s", identity);
                    ((SecurityIdentityCallback) callback).setSecurityIdentity(identity);
                    handleOne(callbacks, idx + 1);
                } else if (callback instanceof AvailableRealmsCallback) {
                    Collection<String> names = stateRef.get().getMechanismConfiguration().getMechanismRealmNames();
                    if (log.isTraceEnabled()) {
                        log.tracef("Handling AvailableRealmsCallback: realms = [%s]", String.join(", ", names));
                    }
                    if (! names.isEmpty()) {
                        ((AvailableRealmsCallback) callback).setRealmNames(names.toArray(new String[names.size()]));
                    }
                    handleOne(callbacks, idx + 1);
                } else if (callback instanceof RealmCallback) {
                    RealmCallback rcb = (RealmCallback) callback;
                    String mechanismRealm = rcb.getText();
                    if (mechanismRealm == null) {
                        mechanismRealm = rcb.getDefaultText();
                    }
                    log.tracef("Handling RealmCallback: selected = [%s]", mechanismRealm);
                    setMechanismRealmName(mechanismRealm);
                    handleOne(callbacks, idx + 1);
                } else if (callback instanceof MechanismInformationCallback) {
                    MechanismInformationCallback mic = (MechanismInformationCallback) callback;
                    try {
                        MechanismInformation mi = mic.getMechanismInformation();
                        if (log.isTraceEnabled()) {
                            log.tracef("Handling MechanismInformationCallback type='%s' name='%s' host-name='%s' protocol='%s'",
                                    mi.getMechanismType(), mi.getMechanismName(), mi.getHostName(), mi.getProtocol());
                        }
                        setMechanismInformation(mi);
                        handleOne(callbacks, idx + 1);
                    } catch (Exception e) {
                        throw new IOException(e);
                    }
                } else if (callback instanceof CredentialUpdateCallback) {
                    final CredentialUpdateCallback credentialUpdateCallback = (CredentialUpdateCallback) callback;
                    log.tracef("Handling CredentialUpdateCallback");
                    updateCredential(credentialUpdateCallback.getCredential());
                    handleOne(callbacks, idx + 1);
                } else if (callback instanceof CachedIdentityAuthorizeCallback) {
                    CachedIdentityAuthorizeCallback authorizeCallback = (CachedIdentityAuthorizeCallback) callback;
                    authorizeCallback.setSecurityDomain(stateRef.get().getSecurityDomain());
                    SecurityIdentity authorizedIdentity = null;
                    Principal principal = null;
                    SecurityIdentity identity = authorizeCallback.getIdentity();
                    if (identity != null && importIdentity(identity)) {
                        authorizedIdentity = getAuthorizedIdentity();
                    } else {
                        principal = authorizeCallback.getPrincipal();
                        if (principal == null) {
                            principal = authorizeCallback.getAuthorizationPrincipal();
                        }
                        if (principal != null) {
                            setAuthenticationPrincipal(principal);
                            if (authorize()) {
                                authorizedIdentity = getAuthorizedIdentity();
                            }
                        }
                    }
                    log.tracef("Handling CachedIdentityAuthorizeCallback: principal = %s  authorizedIdentity = %s", principal, authorizedIdentity);
                    authorizeCallback.setAuthorized(authorizedIdentity);
                    handleOne(callbacks, idx + 1);
                } else if (callback instanceof IdentityCredentialCallback) {
                    IdentityCredentialCallback icc = (IdentityCredentialCallback) callback;
                    Credential credential = icc.getCredential();
                    if (icc.isPrivate()) {
                        addPrivateCredential(credential);
                    } else {
                        addPublicCredential(credential);
                    }
                    handleOne(callbacks, idx + 1);
                } else if (callback instanceof PrincipalAuthorizeCallback) {
                    PrincipalAuthorizeCallback authorizeCallback = (PrincipalAuthorizeCallback) callback;
                    Principal principal = authorizeCallback.getPrincipal();
                    // always re-set the principal to ensure it hasn't changed.
                    setAuthenticationPrincipal(principal);
                    boolean authorized = authorize();
                    log.tracef("Handling PrincipalAuthorizeCallback: principal = %s  authorized = %b", principal, authorized);
                    authorizeCallback.setAuthorized(authorized);
                    handleOne(callbacks, idx + 1);
                } else if (callback instanceof AuthenticationConfigurationCallback) {
                    AuthenticationConfigurationCallback authenticationConfigurationCallback = (AuthenticationConfigurationCallback) callback;
                    saslSkipCertificateVerification = authenticationConfigurationCallback.getSaslSkipCertificateVerification();
                    handleOne(callbacks, idx + 1);
<<<<<<< HEAD
=======
                } else if (callback instanceof RequestInformationCallback) {
                    HashMap<String, Object> props = ((RequestInformationCallback) callback).getProperties();
                    Attributes runtimeAttributes = new MapAttributes();
                    for (Map.Entry<String, Object> entry : props.entrySet()) {
                        if (entry.getValue() != null) {
                            runtimeAttributes.addFirst(entry.getKey(), entry.getValue().toString());
                        }
                    }
                    addRuntimeAttributes(runtimeAttributes);
                    handleOne(callbacks, idx + 1);
>>>>>>> 6d0c16a3
                }
                else {
                    CallbackUtil.unsupported(callback);
                    handleOne(callbacks, idx + 1);
                }
            }

        };
    }

    private static Principal rewriteAll(Principal principal, Function<Principal, Principal> r1, Function<Principal, Principal> r2, Function<Principal, Principal> r3) {
        principal = r1.apply(principal);
        if (principal == null) return null;
        principal = r2.apply(principal);
        if (principal == null) return null;
        principal = r3.apply(principal);
        return principal;
    }

    static String mapAll(Principal principal, RealmMapper r1, RealmMapper r2, RealmMapper r3, String defaultRealmName, Evidence evidence) {
        if (r1 != null) {
            return mapRealmName(principal, r1, defaultRealmName, evidence);
        }
        if (r2 != null) {
            return mapRealmName(principal, r2, defaultRealmName, evidence);
        }
        if (r3 != null) {
            return mapRealmName(principal, r3, defaultRealmName, evidence);
        }
        return defaultRealmName;
    }

    private static String mapRealmName(Principal principal, RealmMapper realmMapper, String defaultRealmName, Evidence evidence) {
        String realmName = realmMapper.getRealmMapping(principal, evidence);
        return realmName != null ? realmName : defaultRealmName;
    }

    State assignName(final SecurityIdentity capturedIdentity, final MechanismConfiguration mechanismConfiguration, final MechanismRealmConfiguration mechanismRealmConfiguration, Principal originalPrincipal, final Evidence evidence, final IdentityCredentials privateCredentials, final IdentityCredentials publicCredentials, final Attributes runtimeAttributes) throws RealmUnavailableException {
        return assignName(capturedIdentity, mechanismConfiguration, mechanismRealmConfiguration, originalPrincipal, evidence, privateCredentials, publicCredentials, false, runtimeAttributes);
    }

    State assignName(final SecurityIdentity capturedIdentity, final MechanismConfiguration mechanismConfiguration, final MechanismRealmConfiguration mechanismRealmConfiguration, Principal originalPrincipal, final Evidence evidence, final IdentityCredentials privateCredentials, final IdentityCredentials publicCredentials, final boolean exclusive, final Attributes runtimeAttributes) throws RealmUnavailableException {
        final SecurityDomain domain = capturedIdentity.getSecurityDomain();
        final Principal preRealmPrincipal = rewriteAll(originalPrincipal, mechanismRealmConfiguration.getPreRealmRewriter(), mechanismConfiguration.getPreRealmRewriter(), domain.getPreRealmRewriter());
        if (preRealmPrincipal == null) {
            log.tracef("Unable to rewrite principal [%s] by pre-realm rewritters", originalPrincipal);
            return new InvalidNameState(capturedIdentity, mechanismConfiguration, mechanismRealmConfiguration, privateCredentials, publicCredentials, runtimeAttributes);
        }
        String realmName = mapAll(preRealmPrincipal, mechanismRealmConfiguration.getRealmMapper(), mechanismConfiguration.getRealmMapper(), domain.getRealmMapper(), domain.getDefaultRealmName(), evidence);
        final RealmInfo realmInfo = domain.getRealmInfo(realmName);
        final Principal postRealmPrincipal = rewriteAll(preRealmPrincipal, mechanismRealmConfiguration.getPostRealmRewriter(), mechanismConfiguration.getPostRealmRewriter(), domain.getPostRealmRewriter());
        if (postRealmPrincipal == null) {
            log.tracef("Unable to rewrite principal [%s] by post-realm rewritters", preRealmPrincipal);
            return new InvalidNameState(capturedIdentity, mechanismConfiguration, mechanismRealmConfiguration, privateCredentials, publicCredentials, runtimeAttributes);
        }
        final Principal finalPrincipal = rewriteAll(postRealmPrincipal, mechanismRealmConfiguration.getFinalRewriter(), mechanismConfiguration.getFinalRewriter(), realmInfo.getPrincipalRewriter());
        if (finalPrincipal == null) {
            log.tracef("Unable to rewrite principal [%s] by final rewritters", postRealmPrincipal);
            return new InvalidNameState(capturedIdentity, mechanismConfiguration, mechanismRealmConfiguration, privateCredentials, publicCredentials, runtimeAttributes);
        }

        log.tracef("Principal assigning: [%s], pre-realm rewritten: [%s], realm name: [%s], post-realm rewritten: [%s], realm rewritten: [%s]",
                originalPrincipal, preRealmPrincipal, realmName, postRealmPrincipal, finalPrincipal);

        final SecurityRealm securityRealm = realmInfo.getSecurityRealm();
        final RealmIdentity realmIdentity;
        try {
            if (exclusive) {
                if (securityRealm instanceof ModifiableSecurityRealm) {
                    realmIdentity = ((ModifiableSecurityRealm) securityRealm).getRealmIdentityForUpdate(finalPrincipal);
                } else {
                    throw log.unableToObtainExclusiveAccess();
                }
            } else {
                realmIdentity = securityRealm.getRealmIdentity(finalPrincipal);
            }
        } catch (RealmUnavailableException e) {
            SecurityDomain.safeHandleSecurityEvent(domain, new SecurityRealmUnavailableEvent(capturedIdentity, realmName));
            throw e;
        }


        return new NameAssignedState(capturedIdentity, realmInfo, realmIdentity, preRealmPrincipal, mechanismConfiguration, mechanismRealmConfiguration, privateCredentials, publicCredentials, runtimeAttributes);
    }

    abstract static class State {
        MechanismConfiguration getMechanismConfiguration() {
            throw log.noAuthenticationInProgress();
        }

        MechanismRealmConfiguration getMechanismRealmConfiguration() {
            throw log.noAuthenticationInProgress();
        }

        SecurityIdentity getAuthorizedIdentity() {
            throw log.noAuthenticationInProgress();
        }

        Principal getAuthenticationPrincipal() {
            throw log.noAuthenticationInProgress();
        }

        boolean isSamePrincipal(Principal principal) {
            return false;
        }

        SupportLevel getCredentialAcquireSupport(Class<? extends Credential> credentialType, String algorithmName, final AlgorithmParameterSpec parameterSpec) throws RealmUnavailableException {
            throw log.noAuthenticationInProgress();
        }

        SupportLevel getEvidenceVerifySupport(Class<? extends Evidence> evidenceType, String algorithmName) throws RealmUnavailableException {
            throw log.noAuthenticationInProgress();
        }

        <C extends Credential> C getCredential(Class<C> credentialType, String algorithmName, final AlgorithmParameterSpec parameterSpec) throws RealmUnavailableException {
            throw log.noAuthenticationInProgress();
        }

        boolean verifyEvidence(final Evidence evidence) throws RealmUnavailableException {
            throw log.noAuthenticationInProgress();
        }

        boolean importIdentity(final SecurityIdentity identity) throws RealmUnavailableException {
            throw log.noAuthenticationInProgress();
        }

        RealmIdentity getRealmIdentity() {
            throw log.noAuthenticationInProgress();
        }

        SecurityDomain getSecurityDomain() {
            throw log.noAuthenticationInProgress();
        }

        boolean authorizeAnonymous(final boolean requireLoginPermission) {
            throw log.noAuthenticationInProgress();
        }

        void setMechanismInformation(final MechanismInformation mechanismInformation) {
            throw log.noAuthenticationInProgress();
        }

        void setPrincipal(Principal principal, boolean exclusive) throws RealmUnavailableException {
            throw log.noAuthenticationInProgress();
        }

        boolean authorize(final boolean requireLoginPermission) throws RealmUnavailableException {
            throw log.noAuthenticationInProgress();
        }

        boolean authorize(Principal authorizationId, final boolean authorizeRunAs) throws RealmUnavailableException {
            throw log.noAuthenticationInProgress();
        }

        void setMechanismRealmName(String name) {
            throw log.noAuthenticationInProgress();
        }

        void updateCredential(Credential credential) throws RealmUnavailableException {
            throw log.noAuthenticationInProgress();
        }

        void succeed() {
            throw log.noAuthenticationInProgress();
        }

        void fail(final boolean requireInProgress) {
            if (requireInProgress) throw log.noAuthenticationInProgress();
        }

        boolean isDone() {
            return false;
        }

        void addPublicCredential(final Credential credential) {
            throw log.noAuthenticationInProgress();
        }

        void addPrivateCredential(final Credential credential) {
            throw log.noAuthenticationInProgress();
        }

        void addRuntimeAttributes(final Attributes runtimeAttributes) {
            throw log.noAuthenticationInProgress();
        }

        /**
         * Indicate whether or not current state is {@link NameAssignedState}.
         *
         * @return {@code true} if state is {@link NameAssignedState}. Otherwise, {@code false}.
         */
        public boolean isNameAssigned() {
            return this instanceof NameAssignedState;
        }

        /**
         * Indicate whether or not current state is {@link AuthorizedState}.
         *
         * @return {@code true} if state is {@link AuthorizedState}. Otherwise, {@code false}.
         */
        public boolean isAuthorized() {
            return this instanceof AuthorizedState;
        }

        /**
         * Indicate whether or not evidence verification is allowed.
         *
         * @return {@code true} if evidence verification can be performed. Otherwise, {@code false}.
         */
        public boolean canVerifyEvidence() {
            return !(this instanceof NameAssignedState || this instanceof AuthorizedState);
        }
    }

    final class InactiveState extends State {

        private final SecurityIdentity capturedIdentity;
        private final MechanismConfigurationSelector mechanismConfigurationSelector;
        private final MechanismInformation mechanismInformation;
        private final IdentityCredentials privateCredentials;
        private final IdentityCredentials publicCredentials;
        private final Attributes runtimeAttributes;

        public InactiveState(SecurityIdentity capturedIdentity, MechanismConfigurationSelector mechanismConfigurationSelector, IdentityCredentials privateCredentials, IdentityCredentials publicCredentials, Attributes runtimeAttributes) {
            this(capturedIdentity, mechanismConfigurationSelector, MechanismInformation.DEFAULT, privateCredentials, publicCredentials, runtimeAttributes);
        }

        public InactiveState(SecurityIdentity capturedIdentity, MechanismConfigurationSelector mechanismConfigurationSelector,
                             MechanismInformation mechanismInformation, IdentityCredentials privateCredentials, IdentityCredentials publicCredentials, Attributes runtimeAttributes) {
            this.capturedIdentity = capturedIdentity;
            this.mechanismConfigurationSelector = mechanismConfigurationSelector;
            this.mechanismInformation = checkNotNullParam("mechanismInformation", mechanismInformation);
            this.privateCredentials = privateCredentials;
            this.publicCredentials = publicCredentials;
            this.runtimeAttributes = runtimeAttributes;
        }

        @Override
        void setMechanismInformation(MechanismInformation mechanismInformation) {
            InactiveState inactiveState = new InactiveState(capturedIdentity, mechanismConfigurationSelector, mechanismInformation, privateCredentials, publicCredentials, runtimeAttributes);
            InitialState nextState = inactiveState.selectMechanismConfiguration();
            if (! stateRef.compareAndSet(this, nextState)) {
                stateRef.get().setMechanismInformation(mechanismInformation);
            }
        }

        @Override
        SecurityDomain getSecurityDomain() {
            return capturedIdentity.getSecurityDomain();
        }

        boolean authorize(Principal authorizationId, boolean authorizeRunAs) throws RealmUnavailableException {
            transition();
            return stateRef.get().authorize(authorizationId, authorizeRunAs);
        }

        @Override
        void setMechanismRealmName(String name) {
            transition();
            stateRef.get().setMechanismRealmName(name);
        }


        @Override
        MechanismRealmConfiguration getMechanismRealmConfiguration() {
            transition();
            return stateRef.get().getMechanismRealmConfiguration();
        }

        @Override
        void fail(final boolean requireInProgress) {
            transition();
            stateRef.get().fail(requireInProgress);
        }

        @Override
        boolean authorizeAnonymous(boolean requireLoginPermission) {
            transition();
            return stateRef.get().authorizeAnonymous(requireLoginPermission);
        }

        @Override
        boolean authorize(boolean requireLoginPermission) throws RealmUnavailableException {
            transition();
            return stateRef.get().authorize(requireLoginPermission);
        }

        @Override
        boolean importIdentity(SecurityIdentity identity) throws RealmUnavailableException {
            transition();
            return stateRef.get().importIdentity(identity);
        }

        @Override
        SupportLevel getEvidenceVerifySupport(final Class<? extends Evidence> evidenceType, final String algorithmName) throws RealmUnavailableException {
            return getSecurityDomain().getEvidenceVerifySupport(evidenceType, algorithmName);
        }

        @Override
        boolean verifyEvidence(Evidence evidence) throws RealmUnavailableException {
            transition();
            return stateRef.get().verifyEvidence(evidence);
        }

        @Override
        void setPrincipal(Principal principal, boolean exclusive) throws RealmUnavailableException {
            transition();
            stateRef.get().setPrincipal(principal, exclusive);
        }

        @Override
        MechanismConfiguration getMechanismConfiguration() {
            transition();
            return stateRef.get().getMechanismConfiguration();
        }

        @Override
        void addPublicCredential(final Credential credential) {
            final InactiveState newState = new InactiveState(capturedIdentity, mechanismConfigurationSelector, mechanismInformation, privateCredentials, publicCredentials.withCredential(credential), runtimeAttributes);
            if (! stateRef.compareAndSet(this, newState)) {
                stateRef.get().addPublicCredential(credential);
            }
        }

        @Override
        void addPrivateCredential(final Credential credential) {
            final InactiveState newState = new InactiveState(capturedIdentity, mechanismConfigurationSelector, mechanismInformation, privateCredentials.withCredential(credential), publicCredentials, runtimeAttributes);
            if (! stateRef.compareAndSet(this, newState)) {
                stateRef.get().addPrivateCredential(credential);
            }
        }

        @Override
        void addRuntimeAttributes(final Attributes runtimeAttributes) {
            final InactiveState newState = new InactiveState(capturedIdentity, mechanismConfigurationSelector, mechanismInformation, privateCredentials, publicCredentials, AggregateAttributes.aggregateOf(this.runtimeAttributes, runtimeAttributes));
            if (! stateRef.compareAndSet(this, newState)) {
                stateRef.get().addRuntimeAttributes(runtimeAttributes);
            }
        }

        private void transition() {
            InitialState initialState = selectMechanismConfiguration();
            stateRef.compareAndSet(this, initialState);
        }

        private InitialState selectMechanismConfiguration() {
            MechanismConfiguration mechanismConfiguration = mechanismConfigurationSelector.selectConfiguration(mechanismInformation);
            if (mechanismConfiguration == null) {
                throw log.unableToSelectMechanismConfiguration(mechanismInformation.getMechanismType(),
                        mechanismInformation.getMechanismName(), mechanismInformation.getHostName(),
                        mechanismInformation.getProtocol());
            }
            return new InitialState(capturedIdentity, mechanismConfiguration, mechanismConfigurationSelector, privateCredentials, publicCredentials, runtimeAttributes);
        }

    }

    abstract class ActiveState extends State {

        ActiveState() {
        }

        boolean authorize(Principal authorizationId, boolean authorizeRunAs) throws RealmUnavailableException {
            final AtomicReference<State> stateRef = getStateRef();

            // get the identity we are authorizing from
            final SecurityIdentity sourceIdentity = getSourceIdentity();

            final State state = assignName(sourceIdentity, getMechanismConfiguration(), getMechanismRealmConfiguration(), authorizationId, null, IdentityCredentials.NONE, IdentityCredentials.NONE, Attributes.EMPTY);
            if (!state.isNameAssigned()) {
                ElytronMessages.log.tracef("Authorization failed - unable to assign identity name");
                return false;
            }

            final NameAssignedState nameAssignedState = (NameAssignedState) state;
            final RealmIdentity realmIdentity = nameAssignedState.getRealmIdentity();
            boolean ok = false;
            try {
                if (! realmIdentity.exists()) {
                    ElytronMessages.log.tracef("Authorization failed - identity does not exist");
                    return false;
                }
                // check the run-as permission on the old identity
                if (authorizeRunAs && ! sourceIdentity.implies(new RunAsPrincipalPermission(nameAssignedState.getAuthenticationPrincipal().getName()))) {
                    ElytronMessages.log.tracef("Authorization failed - source identity does not have RunAsPrincipalPermission");
                    return false;
                }
                final AuthorizedAuthenticationState newState = nameAssignedState.doAuthorization(false);
                if (newState == null) {
                    return false;
                }
                if (! stateRef.compareAndSet(this, newState)) {
                    // try again
                    return stateRef.get().authorize(authorizationId, authorizeRunAs);
                }
                ok = true;
                return true;
            } finally {
                if (! ok) realmIdentity.dispose();
            }
        }

        @Override
        void setMechanismRealmName(final String realmName) {
            final MechanismRealmConfiguration currentConfiguration = getMechanismRealmConfiguration();
            final MechanismConfiguration mechanismConfiguration = getMechanismConfiguration();
            if (mechanismConfiguration.getMechanismRealmNames().isEmpty()) {
                // no realms are configured
                throw log.invalidMechRealmSelection(realmName);
            }
            final MechanismRealmConfiguration configuration = mechanismConfiguration.getMechanismRealmConfiguration(realmName);
            if (configuration == null) {
                throw log.invalidMechRealmSelection(realmName);
            }
            if (currentConfiguration != configuration) {
                throw log.mechRealmAlreadySelected();
            }
        }

        @Override
        void setMechanismInformation(MechanismInformation mechanismInformation) {
            throw log.tooLateToSetMechanismInformation();
        }

        abstract SecurityIdentity getSourceIdentity();
    }

    /**
     * State shared among both the initial state and the realm-assigned state, where no authentication name is yet set.
     */
    abstract class UnassignedState extends ActiveState {
        final SecurityIdentity capturedIdentity;
        final MechanismConfiguration mechanismConfiguration;
        final IdentityCredentials privateCredentials;
        final IdentityCredentials publicCredentials;
        final Attributes runtimeAttributes;

        UnassignedState(final SecurityIdentity capturedIdentity, final MechanismConfiguration mechanismConfiguration, final IdentityCredentials privateCredentials, final IdentityCredentials publicCredentials, final Attributes runtimeAttributes) {
            this.capturedIdentity = capturedIdentity;
            this.mechanismConfiguration = mechanismConfiguration;
            this.privateCredentials = privateCredentials;
            this.publicCredentials = publicCredentials;
            this.runtimeAttributes = runtimeAttributes;
        }

        SecurityIdentity getSourceIdentity() {
            return capturedIdentity;
        }

        @Override
        SecurityDomain getSecurityDomain() {
            return capturedIdentity.getSecurityDomain();
        }

        @Override
        void fail(final boolean requireInProgress) {
            final AtomicReference<State> stateRef = getStateRef();
            if (! stateRef.compareAndSet(this, FAILED)) {
                // recurse & retry
                stateRef.get().fail(requireInProgress);
            }
        }

        @Override
        boolean authorizeAnonymous(final boolean requireLoginPermission) {
            final AtomicReference<State> stateRef = getStateRef();
            final SecurityIdentity anonymousIdentity = getSecurityDomain().getAnonymousSecurityIdentity();
            return (! requireLoginPermission || anonymousIdentity.implies(LoginPermission.getInstance())) && (stateRef.compareAndSet(this, new AnonymousAuthorizedState(anonymousIdentity)) || stateRef.get().authorizeAnonymous(requireLoginPermission));
        }

        @Override
        boolean authorize(final boolean requireLoginPermission) throws RealmUnavailableException {
            final SecurityIdentity capturedIdentity = this.capturedIdentity;
            if (capturedIdentity.isAnonymous()) {
                return authorizeAnonymous(requireLoginPermission);
            }
            final AtomicReference<State> stateRef = getStateRef();
            return (! requireLoginPermission || capturedIdentity.implies(LoginPermission.getInstance())) && (stateRef.compareAndSet(this, new AuthorizedState(capturedIdentity, capturedIdentity.getPrincipal(), capturedIdentity.getRealmInfo(), mechanismConfiguration, getMechanismRealmConfiguration())) || stateRef.get().authorize(requireLoginPermission));
        }

        @Override
        boolean importIdentity(final SecurityIdentity importedIdentity) throws RealmUnavailableException {
            // As long as a name is not yet assigned, we can authorize an imported identity
            final RealmInfo evidenceRealmInfo = importedIdentity.getRealmInfo();
            final SecurityRealm evidenceSecurityRealm = evidenceRealmInfo.getSecurityRealm();
            final SecurityDomain evidenceSecurityDomain = importedIdentity.getSecurityDomain();
            final AtomicReference<State> stateRef = getStateRef();
            final SecurityIdentity sourceIdentity = getSourceIdentity();
            final SecurityDomain domain = sourceIdentity.getSecurityDomain();
            // Check that the given security identity evidence either corresponds to the same realm that created the
            // current authentication identity or it corresponds to a domain that is trusted by the current domain
            if (importedIdentity.isAnonymous()) {
                AnonymousAuthorizedState newState = new AnonymousAuthorizedState(domain.getAnonymousSecurityIdentity());
                return stateRef.compareAndSet(this, newState) || stateRef.get().importIdentity(importedIdentity);
            }
            final Principal importedPrincipal = importedIdentity.getPrincipal();
            if (domain == importedIdentity.getSecurityDomain()) {
                // it's authorized already because it's the same domain
                AuthorizedState newState = new AuthorizedState(importedIdentity, importedPrincipal, importedIdentity.getRealmInfo(), mechanismConfiguration, getMechanismRealmConfiguration());
                return stateRef.compareAndSet(this, newState) || stateRef.get().importIdentity(importedIdentity);
            }

            boolean trusted = false;
            // it didn't come from our domain.  Check to see if it came from a trusted domain.
            if (domain.trustsDomain(evidenceSecurityDomain)) {
                trusted = true;
            }

            // Finally, run the identity through the normal name selection process.
            final State state = assignName(sourceIdentity, mechanismConfiguration, getMechanismRealmConfiguration(), importedPrincipal, null, privateCredentials, publicCredentials, runtimeAttributes);
            if (!state.isNameAssigned()) {
                return false;
            }
            final NameAssignedState nameState = (NameAssignedState) state;
            final RealmIdentity realmIdentity = nameState.getRealmIdentity();
            boolean ok = false;
            try {
                if (! trusted) {
                    if (nameState.getRealmInfo().getSecurityRealm() != evidenceSecurityRealm) {
                        // mapped realm does not correspond with the imported realm name
                        return false;
                    }
                }

                // with the name we have now, try and authorize
                final AuthorizedAuthenticationState authzState = nameState.doAuthorization(false);
                if (authzState == null) {
                    return false;
                }

                if (! stateRef.compareAndSet(this, authzState)) {
                    return stateRef.get().importIdentity(importedIdentity);
                }

                ok = true;
                return true;
            } finally {
                if (! ok) realmIdentity.dispose();
            }
        }

        @Override
        SupportLevel getEvidenceVerifySupport(final Class<? extends Evidence> evidenceType, final String algorithmName) throws RealmUnavailableException {
            return getSecurityDomain().getEvidenceVerifySupport(evidenceType, algorithmName);
        }

        @Override
        boolean verifyEvidence(final Evidence evidence) throws RealmUnavailableException {
            // TODO: this method probably should never cause a state change... consider setEvidence or something instead?
            final AtomicReference<State> stateRef = getStateRef();
            setDecodedEvidencePrincipal(evidence);
            Principal evidencePrincipal = evidence.getDecodedPrincipal();
            log.tracef("Evidence verification: evidence = %s  evidencePrincipal = %s", evidence, evidencePrincipal);
            final MechanismRealmConfiguration mechanismRealmConfiguration = getMechanismRealmConfiguration();
            if (evidencePrincipal != null) {
                final State newState = assignName(getSourceIdentity(), mechanismConfiguration, mechanismRealmConfiguration, evidencePrincipal, evidence, privateCredentials, publicCredentials, runtimeAttributes);
                if (! newState.verifyEvidence(evidence)) {
                    if (newState.isNameAssigned()) {
                        ((NameAssignedState)newState).realmIdentity.dispose();
                    }
                    return false;
                }
                if (! stateRef.compareAndSet(this, newState)) {
                    if (newState.isNameAssigned()) {
                        ((NameAssignedState)newState).realmIdentity.dispose();
                    }
                    return stateRef.get().verifyEvidence(evidence);
                }
                return true;
            }
            Class<? extends Evidence> evidenceType = evidence.getClass();
            String algorithm = evidence instanceof AlgorithmEvidence ? ((AlgorithmEvidence) evidence).getAlgorithm() : null;

            // verify evidence with no name set: use the realms to find a match (SSO scenario, etc.)
            final SecurityDomain domain = getSecurityDomain();
            final Collection<RealmInfo> realmInfos = domain.getRealmInfos();
            RealmIdentity realmIdentity = null;
            RealmInfo realmInfo = null;
            for (RealmInfo info : realmInfos) {
                try {
                    realmIdentity = info.getSecurityRealm().getRealmIdentity(evidence);
                    if (realmIdentity.getEvidenceVerifySupport(evidenceType, algorithm).mayBeSupported()) {
                        realmInfo = info;
                        break;
                    } else {
                        realmIdentity.dispose();
                    }
                } catch (RealmUnavailableException e) {
                    SecurityDomain.safeHandleSecurityEvent(domain, new SecurityRealmUnavailableEvent(domain.getCurrentSecurityIdentity(), info.getName()));
                    throw e;
                }
            }
            if (realmInfo == null) {
                // no verification possible, no identity found
                return false;
            }
            if (! realmIdentity.verifyEvidence(evidence)) {
                realmIdentity.dispose();
                return false;
            }
            final Principal resolvedPrincipal = realmIdentity.getRealmIdentityPrincipal();
            if (resolvedPrincipal == null) {
                // we have to have a principal
                realmIdentity.dispose();
                return false;
            }
            final NameAssignedState newState = new NameAssignedState(getSourceIdentity(), realmInfo, realmIdentity, resolvedPrincipal, mechanismConfiguration, mechanismRealmConfiguration, privateCredentials, publicCredentials, runtimeAttributes);
            if (! stateRef.compareAndSet(this, newState)) {
                realmIdentity.dispose();
                return stateRef.get().verifyEvidence(evidence);
            }
            return true;
        }

        @Override
        void setPrincipal(final Principal principal, final boolean exclusive) throws RealmUnavailableException {
            Assert.checkNotNullParam("principal", principal);
            final AtomicReference<State> stateRef = getStateRef();
            final State newState = assignName(capturedIdentity, mechanismConfiguration, getMechanismRealmConfiguration(), principal, null, privateCredentials, publicCredentials, exclusive, runtimeAttributes);
            if (! stateRef.compareAndSet(this, newState)) {
                if (newState.isNameAssigned()) {
                    ((NameAssignedState)newState).realmIdentity.dispose();
                }
                stateRef.get().setPrincipal(principal, exclusive);
            }
        }

        @Override
        MechanismConfiguration getMechanismConfiguration() {
            return mechanismConfiguration;
        }

        IdentityCredentials getPrivateCredentials() {
            return privateCredentials;
        }

        IdentityCredentials getPublicCredentials() {
            return publicCredentials;
        }

        Attributes getRuntimeAttributes() {
            return runtimeAttributes;
        }
    }

    final class InitialState extends UnassignedState {

        private final MechanismConfigurationSelector mechanismConfigurationSelector;

        InitialState(final SecurityIdentity capturedIdentity, final MechanismConfiguration mechanismConfiguration, final MechanismConfigurationSelector mechanismConfigurationSelector, final IdentityCredentials privateCredentials, final IdentityCredentials publicCredentials, final Attributes runtimeAttributes) {
            super(capturedIdentity, mechanismConfiguration, privateCredentials, publicCredentials, runtimeAttributes);
            this.mechanismConfigurationSelector = mechanismConfigurationSelector;
        }

        @Override
        void setMechanismRealmName(final String realmName) {
            final MechanismConfiguration mechanismConfiguration = getMechanismConfiguration();
            if (mechanismConfiguration.getMechanismRealmNames().isEmpty()) {
                // no realms are configured
                throw log.invalidMechRealmSelection(realmName);
            }
            final MechanismRealmConfiguration configuration = mechanismConfiguration.getMechanismRealmConfiguration(realmName);
            if (configuration == null) {
                throw log.invalidMechRealmSelection(realmName);
            }
            final AtomicReference<State> stateRef = getStateRef();
            if (! stateRef.compareAndSet(this, new RealmAssignedState(capturedIdentity, mechanismConfiguration, configuration, privateCredentials, publicCredentials, runtimeAttributes))) {
                stateRef.get().setMechanismRealmName(realmName);
            }
        }

        @Override
        MechanismRealmConfiguration getMechanismRealmConfiguration() {
            final Collection<String> mechanismRealmNames = mechanismConfiguration.getMechanismRealmNames();
            final Iterator<String> iterator = mechanismRealmNames.iterator();
            if (iterator.hasNext()) {
                // use the default realm
                return mechanismConfiguration.getMechanismRealmConfiguration(iterator.next());
            } else {
                return MechanismRealmConfiguration.NO_REALM;
            }
        }

        @Override
        void setMechanismInformation(MechanismInformation mechanismInformation) {
            InactiveState inactiveState = new InactiveState(capturedIdentity, mechanismConfigurationSelector, mechanismInformation, privateCredentials, publicCredentials, runtimeAttributes);
            InitialState newState = inactiveState.selectMechanismConfiguration();
            if (! stateRef.compareAndSet(this, newState)) {
                stateRef.get().setMechanismInformation(mechanismInformation);
            }
        }

        void addPublicCredential(final Credential credential) {
            final InitialState newState = new InitialState(getSourceIdentity(), getMechanismConfiguration(), mechanismConfigurationSelector, getPrivateCredentials(), getPublicCredentials().withCredential(credential), runtimeAttributes);
            if (! stateRef.compareAndSet(this, newState)) {
                stateRef.get().addPublicCredential(credential);
            }
        }

        @Override
        void addPrivateCredential(final Credential credential) {
            final InitialState newState = new InitialState(getSourceIdentity(), getMechanismConfiguration(), mechanismConfigurationSelector, getPrivateCredentials().withCredential(credential), getPublicCredentials(), runtimeAttributes);
            if (! stateRef.compareAndSet(this, newState)) {
                stateRef.get().addPublicCredential(credential);
            }
        }

        void addRuntimeAttributes(final Attributes runtimeAttributes) {
            final InitialState newState = new InitialState(getSourceIdentity(), getMechanismConfiguration(), mechanismConfigurationSelector, getPrivateCredentials(), getPublicCredentials(), AggregateAttributes.aggregateOf(getRuntimeAttributes(), runtimeAttributes));
            if (! stateRef.compareAndSet(this, newState)) {
                stateRef.get().addRuntimeAttributes(runtimeAttributes);
            }
        }
    }

    final class RealmAssignedState extends UnassignedState {
        final MechanismRealmConfiguration mechanismRealmConfiguration;

        RealmAssignedState(final SecurityIdentity capturedIdentity, final MechanismConfiguration mechanismConfiguration, final MechanismRealmConfiguration mechanismRealmConfiguration, final IdentityCredentials privateCredentials, final IdentityCredentials publicCredentials, final Attributes runtimeAttributes) {
            super(capturedIdentity, mechanismConfiguration, privateCredentials, publicCredentials, runtimeAttributes);
            this.mechanismRealmConfiguration = mechanismRealmConfiguration;
        }

        @Override
        MechanismRealmConfiguration getMechanismRealmConfiguration() {
            return mechanismRealmConfiguration;
        }

        @Override
        void addPublicCredential(final Credential credential) {
            final RealmAssignedState newState = new RealmAssignedState(getSourceIdentity(), getMechanismConfiguration(), getMechanismRealmConfiguration(), getPrivateCredentials(), getPublicCredentials().withCredential(credential), runtimeAttributes);
            if (! stateRef.compareAndSet(this, newState)) {
                stateRef.get().addPublicCredential(credential);
            }
        }

        @Override
        void addPrivateCredential(final Credential credential) {
            final RealmAssignedState newState = new RealmAssignedState(getSourceIdentity(), getMechanismConfiguration(), getMechanismRealmConfiguration(), getPrivateCredentials().withCredential(credential), getPublicCredentials(), runtimeAttributes);
            if (! stateRef.compareAndSet(this, newState)) {
                stateRef.get().addPublicCredential(credential);
            }
        }

        @Override
        void addRuntimeAttributes(final Attributes runtimeAttributes) {
            final RealmAssignedState newState = new RealmAssignedState(getSourceIdentity(), getMechanismConfiguration(), getMechanismRealmConfiguration(), getPrivateCredentials(), getPublicCredentials(), AggregateAttributes.aggregateOf(getRuntimeAttributes(), runtimeAttributes));
            if (! stateRef.compareAndSet(this, newState)) {
                stateRef.get().addRuntimeAttributes(runtimeAttributes);
            }
        }
    }

    final class InvalidNameState extends UnassignedState {

        final MechanismRealmConfiguration mechanismRealmConfiguration;

        InvalidNameState(final SecurityIdentity capturedIdentity, final MechanismConfiguration mechanismConfiguration, final MechanismRealmConfiguration mechanismRealmConfiguration, final IdentityCredentials privateCredentials, final IdentityCredentials publicCredentials, final Attributes runtimeAttributes) {
            super(capturedIdentity, mechanismConfiguration, privateCredentials, publicCredentials, runtimeAttributes);
            this.mechanismRealmConfiguration = mechanismRealmConfiguration;
        }

        @Override
        MechanismRealmConfiguration getMechanismRealmConfiguration() {
            return mechanismRealmConfiguration;
        }

        @Override
        RealmIdentity getRealmIdentity() {
            return RealmIdentity.NON_EXISTENT;
        }

        @Override
        void fail(final boolean requireInProgress) {
            final AtomicReference<State> stateRef = getStateRef();
            if (! stateRef.compareAndSet(this, FAILED)) {
                // recurse & retry
                stateRef.get().fail(requireInProgress);
            }
        }

        @Override
        boolean isDone() {
            return true;
        }
    }

    final class NameAssignedState extends ActiveState {
        private final SecurityIdentity capturedIdentity;
        private final RealmInfo realmInfo;
        private final RealmIdentity realmIdentity;
        private final Principal authenticationPrincipal;
        private final MechanismConfiguration mechanismConfiguration;
        private final MechanismRealmConfiguration mechanismRealmConfiguration;
        private final IdentityCredentials privateCredentials;
        private final IdentityCredentials publicCredentials;
        private final Attributes runtimeAttributes;

        NameAssignedState(final SecurityIdentity capturedIdentity, final RealmInfo realmInfo, final RealmIdentity realmIdentity, final Principal authenticationPrincipal, final MechanismConfiguration mechanismConfiguration, final MechanismRealmConfiguration mechanismRealmConfiguration, final IdentityCredentials privateCredentials, final IdentityCredentials publicCredentials, final Attributes runtimeAttributes) {
            this.capturedIdentity = capturedIdentity;
            this.realmInfo = realmInfo;
            this.realmIdentity = realmIdentity;
            this.authenticationPrincipal = authenticationPrincipal;
            this.mechanismConfiguration = mechanismConfiguration;
            this.mechanismRealmConfiguration = mechanismRealmConfiguration;
            this.privateCredentials = privateCredentials;
            this.publicCredentials = publicCredentials;
            this.runtimeAttributes = runtimeAttributes;
        }

        @Override
        MechanismConfiguration getMechanismConfiguration() {
            return mechanismConfiguration;
        }

        @Override
        MechanismRealmConfiguration getMechanismRealmConfiguration() {
            return mechanismRealmConfiguration;
        }

        @Override
        Principal getAuthenticationPrincipal() {
            return authenticationPrincipal;
        }

        @Override
        RealmIdentity getRealmIdentity() {
            return realmIdentity;
        }

        @Override
        SecurityDomain getSecurityDomain() {
            return capturedIdentity.getSecurityDomain();
        }

        @Override
        SupportLevel getCredentialAcquireSupport(final Class<? extends Credential> credentialType, final String algorithmName, final AlgorithmParameterSpec parameterSpec) throws RealmUnavailableException {
            return realmIdentity.getCredentialAcquireSupport(credentialType, algorithmName, parameterSpec);
        }

        @Override
        SupportLevel getEvidenceVerifySupport(final Class<? extends Evidence> evidenceType, final String algorithmName) throws RealmUnavailableException {
            return realmIdentity.getEvidenceVerifySupport(evidenceType, algorithmName);
        }

        @Override
        <C extends Credential> C getCredential(final Class<C> credentialType, final String algorithmName, final AlgorithmParameterSpec parameterSpec) throws RealmUnavailableException {
            return realmIdentity.getCredential(credentialType, algorithmName, parameterSpec);
        }

        @Override
        boolean authorize(final boolean requireLoginPermission) throws RealmUnavailableException {
            AuthorizedAuthenticationState newState = doAuthorization(requireLoginPermission);
            if (newState == null) {
                return false;
            }
            final AtomicReference<State> stateRef = getStateRef();
            // retry if necessary
            return stateRef.compareAndSet(this, newState) || stateRef.get().authorize(requireLoginPermission);
        }

        AuthorizedAuthenticationState doAuthorization(final boolean requireLoginPermission) throws RealmUnavailableException {
            final RealmIdentity realmIdentity = this.realmIdentity;

            if (! realmIdentity.exists()) {
                ElytronMessages.log.trace("Authorization failed - realm identity does not exists");
                return null;
            }

            final RealmInfo realmInfo = this.realmInfo;
            final Principal authenticationPrincipal = this.authenticationPrincipal;
            final AuthorizationIdentity authorizationIdentity = runtimeAttributes == Attributes.EMPTY ? realmIdentity.getAuthorizationIdentity()
                    : AuthorizationIdentity.basicIdentity(realmIdentity.getAuthorizationIdentity(), runtimeAttributes);
            final SecurityDomain domain = capturedIdentity.getSecurityDomain();

            SecurityIdentity authorizedIdentity = Assert.assertNotNull(domain.transform(new SecurityIdentity(domain, authenticationPrincipal, realmInfo, authorizationIdentity, domain.getCategoryRoleMappers(), IdentityCredentials.NONE, IdentityCredentials.NONE)));
            authorizedIdentity = authorizedIdentity.withPublicCredentials(publicCredentials).withPrivateCredentials(privateCredentials);

            if (log.isTraceEnabled()) {
                log.tracef("Authorizing principal %s.", authenticationPrincipal.getName());
                if (authorizationIdentity != null) {
                    log.tracef("Authorizing against the following attributes: %s => %s",
                            authorizationIdentity.getAttributes().keySet(), authorizationIdentity.getAttributes().values());
                    log.tracef("Authorizing against the following runtime attributes: %s => %s",
                            authorizationIdentity.getRuntimeAttributes().keySet(), authorizationIdentity.getRuntimeAttributes().values());
                } else {
                    log.tracef("Authorizing against the following attributes: Cannot obtain the attributes. Authorization Identity is null.");
                }
            }
            if (requireLoginPermission) {
                if (! authorizedIdentity.implies(LoginPermission.getInstance())) {
                    SecurityRealm.safeHandleRealmEvent(realmInfo.getSecurityRealm(), new RealmIdentityFailedAuthorizationEvent(authorizedIdentity.getAuthorizationIdentity(), authorizedIdentity.getPrincipal(), authenticationPrincipal));
                    ElytronMessages.log.trace("Authorization failed - identity does not have required LoginPermission");
                    return null;
                } else {
                    SecurityRealm.safeHandleRealmEvent(realmInfo.getSecurityRealm(), new RealmIdentitySuccessfulAuthorizationEvent(authorizedIdentity.getAuthorizationIdentity(), authorizedIdentity.getPrincipal(), authenticationPrincipal));
                }
            }
            ElytronMessages.log.trace("Authorization succeed");
            return new AuthorizedAuthenticationState(authorizedIdentity, authenticationPrincipal, realmInfo, realmIdentity, mechanismRealmConfiguration, mechanismConfiguration);
        }

        @Override
        boolean authorize(final Principal authorizationId, final boolean authorizeRunAs) throws RealmUnavailableException {
            final AuthorizedAuthenticationState authzState = doAuthorization(true);
            if (authzState == null) {
                return false;
            }
            final AuthorizedState newState = authzState.authorizeRunAs(authorizationId, authorizeRunAs);
            if (newState == null) {
                return false;
            }
            final AtomicReference<State> stateRef = getStateRef();
            if (! stateRef.compareAndSet(this, newState)) {
                return stateRef.get().authorize(authorizationId, authorizeRunAs);
            }
            if (newState != authzState) getRealmIdentity().dispose();
            return true;
        }

        @Override
        SecurityIdentity getSourceIdentity() {
            return capturedIdentity;
        }

        @Override
        boolean verifyEvidence(final Evidence evidence) throws RealmUnavailableException {
            // At this stage, we just verify that the evidence principal matches, and verify it with the realm.
            final Principal evidencePrincipal = evidence.getDecodedPrincipal();
            return (evidencePrincipal == null || isSamePrincipal(evidencePrincipal)) && getRealmIdentity().verifyEvidence(evidence);
        }

        @Override
        void updateCredential(Credential credential) throws RealmUnavailableException {
            realmIdentity.updateCredential(credential);
        }

        @Override
        void succeed() {
            throw log.cannotSucceedNotAuthorized();
        }

        @Override
        void fail(final boolean requireInProgress) {
            final SecurityIdentity capturedIdentity = getSourceIdentity();
            final AtomicReference<State> stateRef = getStateRef();
            if (!stateRef.compareAndSet(this, FAILED)) {
                stateRef.get().fail(requireInProgress);
                return;
            }
            SecurityRealm.safeHandleRealmEvent(getRealmInfo().getSecurityRealm(), new RealmFailedAuthenticationEvent(getRealmIdentityWithRuntimeAttributes(), null, null));
            SecurityDomain.safeHandleSecurityEvent(capturedIdentity.getSecurityDomain(), new SecurityAuthenticationFailedEvent(capturedIdentity, realmIdentity.getRealmIdentityPrincipal()));
            realmIdentity.dispose();
        }

        private RealmIdentity getRealmIdentityWithRuntimeAttributes() {
            return new RealmIdentity() {
                @Override
                public Principal getRealmIdentityPrincipal() {
                    return realmIdentity.getRealmIdentityPrincipal();
                }

                @Override
                public SupportLevel getCredentialAcquireSupport(Class<? extends Credential> credentialType, String algorithmName, AlgorithmParameterSpec parameterSpec) throws RealmUnavailableException {
                    return realmIdentity.getCredentialAcquireSupport(credentialType, algorithmName, parameterSpec);
                }

                @Override
                public <C extends Credential> C getCredential(Class<C> credentialType) throws RealmUnavailableException {
                    return realmIdentity.getCredential(credentialType);
                }

                @Override
                public SupportLevel getEvidenceVerifySupport(Class<? extends Evidence> evidenceType, String algorithmName) throws RealmUnavailableException {
                    return realmIdentity.getEvidenceVerifySupport(evidenceType, algorithmName);
                }

                @Override
                public boolean verifyEvidence(Evidence evidence) throws RealmUnavailableException {
                    return realmIdentity.verifyEvidence(evidence);
                }

                @Override
                public boolean exists() throws RealmUnavailableException {
                    return realmIdentity.exists();
                }

                @Override
                public AuthorizationIdentity getAuthorizationIdentity() throws RealmUnavailableException {
                    if (realmIdentity.exists()) {
                        return AuthorizationIdentity.basicIdentity(realmIdentity.getAuthorizationIdentity(), runtimeAttributes);
                    } else {
                        return AuthorizationIdentity.basicIdentity(AuthorizationIdentity.EMPTY, runtimeAttributes);
                    }
                }
            };
        }

        @Override
        void setPrincipal(final Principal principal, final boolean exclusive) {
            if (isSamePrincipal(principal)) {
                return;
            }
            throw log.nameAlreadySet();
        }

        @Override
        boolean isSamePrincipal(Principal principal) {
            final SecurityDomain domain = capturedIdentity.getSecurityDomain();
            principal = rewriteAll(principal, mechanismRealmConfiguration.getPreRealmRewriter(), mechanismConfiguration.getPreRealmRewriter(), domain.getPreRealmRewriter());
            return authenticationPrincipal.equals(principal);
        }

        @Override
        void addPublicCredential(final Credential credential) {
            final NameAssignedState newState = new NameAssignedState(getSourceIdentity(), getRealmInfo(), getRealmIdentity(), getAuthenticationPrincipal(), getMechanismConfiguration(), getMechanismRealmConfiguration(), privateCredentials, publicCredentials.withCredential(credential), runtimeAttributes);
            if (! stateRef.compareAndSet(this, newState)) {
                stateRef.get().addPublicCredential(credential);
            }
        }

        @Override
        void addPrivateCredential(final Credential credential) {
            final NameAssignedState newState = new NameAssignedState(getSourceIdentity(), getRealmInfo(), getRealmIdentity(), getAuthenticationPrincipal(), getMechanismConfiguration(), getMechanismRealmConfiguration(), privateCredentials.withCredential(credential), publicCredentials, runtimeAttributes);
            if (! stateRef.compareAndSet(this, newState)) {
                stateRef.get().addPublicCredential(credential);
            }
        }

        @Override
        void addRuntimeAttributes(final Attributes runtimeAttributes) {
            final NameAssignedState newState = new NameAssignedState(getSourceIdentity(), getRealmInfo(), getRealmIdentity(), getAuthenticationPrincipal(), getMechanismConfiguration(), getMechanismRealmConfiguration(), privateCredentials, publicCredentials, AggregateAttributes.aggregateOf(this.runtimeAttributes, runtimeAttributes));
            if (! stateRef.compareAndSet(this, newState)) {
                stateRef.get().addRuntimeAttributes(runtimeAttributes);
            }
        }

        RealmInfo getRealmInfo() {
            return realmInfo;
        }
    }

    final class AnonymousAuthorizedState extends ActiveState {
        private final SecurityIdentity anonymousIdentity;

        AnonymousAuthorizedState(final SecurityIdentity anonymousIdentity) {
            this.anonymousIdentity = anonymousIdentity;
        }

        @Override
        MechanismConfiguration getMechanismConfiguration() {
            return MechanismConfiguration.EMPTY;
        }

        @Override
        MechanismRealmConfiguration getMechanismRealmConfiguration() {
            return MechanismRealmConfiguration.NO_REALM;
        }

        @Override
        SecurityIdentity getAuthorizedIdentity() {
            return anonymousIdentity;
        }

        @Override
        Principal getAuthenticationPrincipal() {
            return AnonymousPrincipal.getInstance();
        }

        @Override
        boolean isSamePrincipal(final Principal principal) {
            return principal instanceof AnonymousPrincipal;
        }

        @Override
        SupportLevel getCredentialAcquireSupport(final Class<? extends Credential> credentialType, final String algorithmName, final AlgorithmParameterSpec parameterSpec) throws RealmUnavailableException {
            return SupportLevel.UNSUPPORTED;
        }

        @Override
        SupportLevel getEvidenceVerifySupport(final Class<? extends Evidence> evidenceType, final String algorithmName) throws RealmUnavailableException {
            return SupportLevel.UNSUPPORTED;
        }

        @Override
        <C extends Credential> C getCredential(final Class<C> credentialType, final String algorithmName, final AlgorithmParameterSpec parameterSpec) throws RealmUnavailableException {
            return null;
        }

        @Override
        boolean verifyEvidence(final Evidence evidence) throws RealmUnavailableException {
            return false;
        }

        @Override
        RealmIdentity getRealmIdentity() {
            return RealmIdentity.ANONYMOUS;
        }

        @Override
        SecurityDomain getSecurityDomain() {
            return anonymousIdentity.getSecurityDomain();
        }

        @Override
        boolean authorizeAnonymous(final boolean requireLoginPermission) {
            return true;
        }

        @Override
        void setPrincipal(final Principal principal, final boolean exclusive) throws RealmUnavailableException {
            if (! (principal instanceof AnonymousPrincipal)) {
                super.setPrincipal(principal, exclusive);
            }
        }

        @Override
        boolean authorize(final boolean requireLoginPermission) throws RealmUnavailableException {
            return ! requireLoginPermission || anonymousIdentity.implies(LoginPermission.getInstance());
        }

        @Override
        void updateCredential(Credential credential) throws RealmUnavailableException {
            // no-op
        }

        @Override
        void succeed() {
            final AtomicReference<State> stateRef = getStateRef();
            if (! stateRef.compareAndSet(this, new CompleteState(anonymousIdentity))) {
                stateRef.get().succeed();
            }
        }

        @Override
        void fail(final boolean requireInProgress) {
            final AtomicReference<State> stateRef = getStateRef();
            if (! stateRef.compareAndSet(this, FAILED)) {
                stateRef.get().fail(requireInProgress);
            }
        }

        @Override
        SecurityIdentity getSourceIdentity() {
            return anonymousIdentity;
        }
    }

    class AuthorizedState extends ActiveState {
        private final SecurityIdentity authorizedIdentity;
        private final Principal authenticationPrincipal;
        private final RealmInfo realmInfo;
        private final MechanismConfiguration mechanismConfiguration;
        private final MechanismRealmConfiguration mechanismRealmConfiguration;

        AuthorizedState(final SecurityIdentity authorizedIdentity, final Principal authenticationPrincipal, final RealmInfo realmInfo, final MechanismConfiguration mechanismConfiguration, final MechanismRealmConfiguration mechanismRealmConfiguration) {
            this.authorizedIdentity = authorizedIdentity;
            this.authenticationPrincipal = authenticationPrincipal;
            this.realmInfo = realmInfo;
            this.mechanismConfiguration = mechanismConfiguration;
            this.mechanismRealmConfiguration = mechanismRealmConfiguration;
        }

        @Override
        MechanismRealmConfiguration getMechanismRealmConfiguration() {
            return mechanismRealmConfiguration;
        }

        @Override
        MechanismConfiguration getMechanismConfiguration() {
            return mechanismConfiguration;
        }

        @Override
        SecurityIdentity getAuthorizedIdentity() {
            return authorizedIdentity;
        }

        @Override
        Principal getAuthenticationPrincipal() {
            return authenticationPrincipal;
        }

        @Override
        SecurityDomain getSecurityDomain() {
            return authorizedIdentity.getSecurityDomain();
        }

        @Override
        SecurityIdentity getSourceIdentity() {
            return authorizedIdentity;
        }

        @Override
        boolean isSamePrincipal(Principal principal) {
            final SecurityDomain domain = authorizedIdentity.getSecurityDomain();
            principal = rewriteAll(principal, mechanismRealmConfiguration.getPreRealmRewriter(), mechanismConfiguration.getPreRealmRewriter(), domain.getPreRealmRewriter());
            return authenticationPrincipal.equals(principal);
        }

        RealmInfo getRealmInfo() {
            return realmInfo;
        }

        @Override
        boolean authorize(final boolean requireLoginPermission) throws RealmUnavailableException {
            return ! requireLoginPermission || authorizedIdentity.implies(LoginPermission.getInstance());
        }

        AuthorizedState authorizeRunAs(final Principal authorizationId, final boolean authorizeRunAs) throws RealmUnavailableException {
            if (isSamePrincipal(authorizationId)) {
                ElytronMessages.log.trace("RunAs authorization succeed - the same identity");
                return this;
            }
            final State state = assignName(authorizedIdentity, getMechanismConfiguration(), getMechanismRealmConfiguration(), authorizationId, null, IdentityCredentials.NONE, IdentityCredentials.NONE, Attributes.EMPTY);
            if (!state.isNameAssigned()) {
                ElytronMessages.log.tracef("RunAs authorization failed - unable to assign identity name");
                return null;
            }

            final NameAssignedState nameAssignedState = (NameAssignedState) state;
            final RealmIdentity realmIdentity = nameAssignedState.getRealmIdentity();
            boolean ok = false;
            try {
                String targetName = nameAssignedState.getAuthenticationPrincipal().getName();
                if (authorizeRunAs && ! authorizedIdentity.implies(new RunAsPrincipalPermission(targetName))) {
                    ElytronMessages.log.tracef("RunAs authorization failed - identity does not have required RunAsPrincipalPermission(%s)", targetName);
                    return null;
                }
                final AuthorizedAuthenticationState newState = nameAssignedState.doAuthorization(false);
                if (newState == null) {
                    ElytronMessages.log.trace("RunAs authorization failed");
                    return null;
                }
                ok = true;
                ElytronMessages.log.trace("RunAs authorization succeed");
                return newState;
            } finally {
                if (! ok) realmIdentity.dispose();
            }
        }

        @Override
        void succeed() {
            if (authorizedIdentity != null) {
                return;
            }
            super.succeed();
        }

        void addPublicCredential(final Credential credential) {
            final SecurityIdentity sourceIdentity = getSourceIdentity();
            final AuthorizedState newState = new AuthorizedState(sourceIdentity.withPublicCredential(credential), getAuthenticationPrincipal(), getRealmInfo(), getMechanismConfiguration(), getMechanismRealmConfiguration());
            if (! stateRef.compareAndSet(this, newState)) {
                stateRef.get().addPublicCredential(credential);
            }
        }

        @Override
        void addPrivateCredential(final Credential credential) {
            final SecurityIdentity sourceIdentity = getSourceIdentity();
            final AuthorizedState newState = new AuthorizedState(sourceIdentity.withPrivateCredential(credential), getAuthenticationPrincipal(), getRealmInfo(), getMechanismConfiguration(), getMechanismRealmConfiguration());
            if (! stateRef.compareAndSet(this, newState)) {
                stateRef.get().addPrivateCredential(credential);
            }
        }

        @Override
        void addRuntimeAttributes(final Attributes runtimeAttributes) {
            final SecurityIdentity sourceIdentity = getSourceIdentity();
            final AuthorizedState newState = new AuthorizedState(sourceIdentity.withRuntimeAttributes(runtimeAttributes), getAuthenticationPrincipal(), getRealmInfo(), getMechanismConfiguration(), getMechanismRealmConfiguration());
            if (! stateRef.compareAndSet(this, newState)) {
                stateRef.get().addRuntimeAttributes(runtimeAttributes);
            }
        }
    }

    final class AuthorizedAuthenticationState extends AuthorizedState {
        private final RealmIdentity realmIdentity;

        AuthorizedAuthenticationState(final SecurityIdentity authorizedIdentity, final Principal authenticationPrincipal, final RealmInfo realmInfo, final RealmIdentity realmIdentity, final MechanismRealmConfiguration mechanismRealmConfiguration, final MechanismConfiguration mechanismConfiguration) {
            super(authorizedIdentity, authenticationPrincipal, realmInfo, mechanismConfiguration, mechanismRealmConfiguration);
            this.realmIdentity = realmIdentity;
        }

        @Override
        SupportLevel getCredentialAcquireSupport(final Class<? extends Credential> credentialType, final String algorithmName, final AlgorithmParameterSpec parameterSpec) throws RealmUnavailableException {
            return realmIdentity.getCredentialAcquireSupport(credentialType, algorithmName, parameterSpec);
        }

        @Override
        SupportLevel getEvidenceVerifySupport(final Class<? extends Evidence> evidenceType, final String algorithmName) throws RealmUnavailableException {
            return realmIdentity.getEvidenceVerifySupport(evidenceType, algorithmName);
        }

        @Override
        <C extends Credential> C getCredential(final Class<C> credentialType, String algorithmName, final AlgorithmParameterSpec parameterSpec) throws RealmUnavailableException {
            return realmIdentity.getCredential(credentialType, algorithmName, parameterSpec);
        }

        @Override
        boolean verifyEvidence(final Evidence evidence) throws RealmUnavailableException {
            return realmIdentity.verifyEvidence(evidence);
        }

        @Override
        RealmIdentity getRealmIdentity() {
            return realmIdentity;
        }

        @Override
        void updateCredential(Credential credential) throws RealmUnavailableException {
            realmIdentity.updateCredential(credential);
        }

        @Override
        void succeed() {
            final SecurityIdentity authorizedIdentity = getSourceIdentity();
            final AtomicReference<State> stateRef = getStateRef();
            if (! stateRef.compareAndSet(this, new CompleteState(authorizedIdentity))) {
                stateRef.get().succeed();
                return;
            }
            SecurityRealm.safeHandleRealmEvent(getRealmInfo().getSecurityRealm(), new RealmSuccessfulAuthenticationEvent(realmIdentity, authorizedIdentity.getAuthorizationIdentity(), null, null));
            SecurityDomain.safeHandleSecurityEvent(authorizedIdentity.getSecurityDomain(), new SecurityAuthenticationSuccessfulEvent(authorizedIdentity));
            realmIdentity.dispose();
        }

        @Override
        void fail(final boolean requireInProgress) {
            final SecurityIdentity authorizedIdentity = getSourceIdentity();
            final AtomicReference<State> stateRef = getStateRef();
            if (! stateRef.compareAndSet(this, FAILED)) {
                stateRef.get().fail(requireInProgress);
                return;
            }
            SecurityRealm.safeHandleRealmEvent(getRealmInfo().getSecurityRealm(), new RealmFailedAuthenticationEvent(realmIdentity, null, null));
            SecurityDomain.safeHandleSecurityEvent(authorizedIdentity.getSecurityDomain(), new SecurityAuthenticationFailedEvent(authorizedIdentity, realmIdentity.getRealmIdentityPrincipal()));
            realmIdentity.dispose();
        }

        @Override
        void addPublicCredential(final Credential credential) {
            final SecurityIdentity sourceIdentity = getSourceIdentity();
            final AuthorizedAuthenticationState newState = new AuthorizedAuthenticationState(sourceIdentity.withPublicCredential(credential), getAuthenticationPrincipal(), getRealmInfo(), getRealmIdentity(), getMechanismRealmConfiguration(), getMechanismConfiguration());
            if (! stateRef.compareAndSet(this, newState)) {
                stateRef.get().addPublicCredential(credential);
            }
        }

        @Override
        void addPrivateCredential(final Credential credential) {
            final SecurityIdentity sourceIdentity = getSourceIdentity();
            final AuthorizedAuthenticationState newState = new AuthorizedAuthenticationState(sourceIdentity.withPrivateCredential(credential), getAuthenticationPrincipal(), getRealmInfo(), getRealmIdentity(), getMechanismRealmConfiguration(), getMechanismConfiguration());
            if (! stateRef.compareAndSet(this, newState)) {
                stateRef.get().addPrivateCredential(credential);
            }
        }

        @Override
        void addRuntimeAttributes(final Attributes runtimeAttributes) {
            final SecurityIdentity sourceIdentity = getSourceIdentity();
            final AuthorizedAuthenticationState newState = new AuthorizedAuthenticationState(sourceIdentity.withRuntimeAttributes(runtimeAttributes), getAuthenticationPrincipal(), getRealmInfo(), getRealmIdentity(), getMechanismRealmConfiguration(), getMechanismConfiguration());
            if (! stateRef.compareAndSet(this, newState)) {
                stateRef.get().addRuntimeAttributes(runtimeAttributes);
            }
        }

    }

    static final class CompleteState extends State {
        private final SecurityIdentity identity;

        public CompleteState(final SecurityIdentity identity) {
            this.identity = identity;
        }

        @Override
        SecurityIdentity getAuthorizedIdentity() {
            return identity;
        }

        @Override
        boolean isDone() {
            return true;
        }

        void succeed() {
            // always works
        }
    }

    private static final State FAILED = new State() {
        @Override
        void fail(final boolean requireInProgress) {
        }

        @Override
        boolean isDone() {
            return true;
        }
    };
}<|MERGE_RESOLUTION|>--- conflicted
+++ resolved
@@ -1165,8 +1165,6 @@
                     AuthenticationConfigurationCallback authenticationConfigurationCallback = (AuthenticationConfigurationCallback) callback;
                     saslSkipCertificateVerification = authenticationConfigurationCallback.getSaslSkipCertificateVerification();
                     handleOne(callbacks, idx + 1);
-<<<<<<< HEAD
-=======
                 } else if (callback instanceof RequestInformationCallback) {
                     HashMap<String, Object> props = ((RequestInformationCallback) callback).getProperties();
                     Attributes runtimeAttributes = new MapAttributes();
@@ -1177,7 +1175,6 @@
                     }
                     addRuntimeAttributes(runtimeAttributes);
                     handleOne(callbacks, idx + 1);
->>>>>>> 6d0c16a3
                 }
                 else {
                     CallbackUtil.unsupported(callback);
