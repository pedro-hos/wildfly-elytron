/*
 * JBoss, Home of Professional Open Source.
 * Copyright 2020 Red Hat, Inc., and individual contributors
 * as indicated by the @author tags.
 *
 * Licensed under the Apache License, Version 2.0 (the "License");
 * you may not use this file except in compliance with the License.
 * You may obtain a copy of the License at
 *
 *      http://www.apache.org/licenses/LICENSE-2.0
 *
 *  Unless required by applicable law or agreed to in writing, software
 *  distributed under the License is distributed on an "AS IS" BASIS,
 *  WITHOUT WARRANTIES OR CONDITIONS OF ANY KIND, either express or implied.
 *  See the License for the specific language governing permissions and
 *  limitations under the License.
 */

package org.wildfly.security.http.oidc;

import static org.wildfly.security.http.oidc.ElytronMessages.log;

import java.security.Principal;
import java.security.spec.AlgorithmParameterSpec;
import java.util.HashSet;
<<<<<<< HEAD
=======
import java.util.List;
>>>>>>> 28aa99a2
import java.util.Set;

import org.wildfly.security.auth.SupportLevel;
import org.wildfly.security.auth.server.RealmIdentity;
import org.wildfly.security.auth.server.RealmUnavailableException;
import org.wildfly.security.auth.server.SecurityRealm;
import org.wildfly.security.authz.Attributes;
import org.wildfly.security.authz.AuthorizationIdentity;
import org.wildfly.security.authz.MapAttributes;
import org.wildfly.security.authz.RoleDecoder;
import org.wildfly.security.credential.Credential;
import org.wildfly.security.evidence.Evidence;

public class OidcSecurityRealm implements SecurityRealm {

    @Override
    public RealmIdentity getRealmIdentity(Principal principal) throws RealmUnavailableException {
        if (principal instanceof OidcPrincipal) {
            return createRealmIdentity((OidcPrincipal) principal);
        }
        return RealmIdentity.NON_EXISTENT;
    }

    private RealmIdentity createRealmIdentity(OidcPrincipal principal) {
        return new RealmIdentity() {
            @Override
            public Principal getRealmIdentityPrincipal() {
                return principal;
            }

            @Override
            public SupportLevel getCredentialAcquireSupport(Class<? extends Credential> credentialType, String algorithmName, AlgorithmParameterSpec parameterSpec) throws RealmUnavailableException {
                return SupportLevel.UNSUPPORTED;
            }

            @Override
            public <C extends Credential> C getCredential(Class<C> credentialType) throws RealmUnavailableException {
                return null;
            }

            @Override
            public SupportLevel getEvidenceVerifySupport(Class<? extends Evidence> evidenceType, String algorithmName) throws RealmUnavailableException {
                return SupportLevel.SUPPORTED;
            }

            @Override
            public boolean verifyEvidence(Evidence evidence) throws RealmUnavailableException {
                return principal != null;
            }

            @Override
            public boolean exists() throws RealmUnavailableException {
                return principal != null;
            }

            @Override
            public AuthorizationIdentity getAuthorizationIdentity() throws RealmUnavailableException {
                RefreshableOidcSecurityContext securityContext = (RefreshableOidcSecurityContext) principal.getOidcSecurityContext();
                Attributes attributes = new MapAttributes();
                Set<String> roles = getRolesFromSecurityContext(securityContext);
                attributes.addAll(RoleDecoder.KEY_ROLES, roles);
                return AuthorizationIdentity.basicIdentity(attributes);
            }
        };
    }

    @Override
    public SupportLevel getCredentialAcquireSupport(Class<? extends Credential> credentialType, String algorithmName, AlgorithmParameterSpec parameterSpec) throws RealmUnavailableException {
        return SupportLevel.UNSUPPORTED;
    }

    @Override
    public SupportLevel getEvidenceVerifySupport(Class<? extends Evidence> evidenceType, String algorithmName) throws RealmUnavailableException {
        return SupportLevel.POSSIBLY_SUPPORTED;
    }

    private static Set<String> getRolesFromSecurityContext(RefreshableOidcSecurityContext session) {
        final Set<String> roles = new HashSet<>();
        final AccessToken accessToken = session.getToken();
        final OidcClientConfiguration oidcClientConfig = session.getOidcClientConfiguration();
        if (oidcClientConfig.isUseResourceRoleMappings()) {
            if (log.isTraceEnabled()) {
                log.trace("use resource role mappings");
            }
            RealmAccessClaim resourceAccessClaim = accessToken.getResourceAccessClaim(oidcClientConfig.getResourceName());
            if (resourceAccessClaim != null) {
                roles.addAll(resourceAccessClaim.getRoles());
            }
        }
        if (oidcClientConfig.isUseRealmRoleMappings()) {
            if (log.isTraceEnabled()) {
                log.trace("use realm role mappings");
            }
            RealmAccessClaim realmAccessClaim = accessToken.getRealmAccessClaim();
            if (realmAccessClaim != null) {
                roles.addAll(realmAccessClaim.getRoles());
            }
        }
<<<<<<< HEAD
=======
        // include roles from the standard "roles" claim if present
        List<String> rolesClaim = accessToken.getRolesClaim();
        if (! rolesClaim.isEmpty()) {
            if (log.isTraceEnabled()) {
                log.trace("use roles claim");
            }
            roles.addAll(rolesClaim);
        }
>>>>>>> 28aa99a2
        if (log.isTraceEnabled()) {
            log.trace("Setting roles: ");
            for (String role : roles) {
                log.trace("   role: " + role);
            }
        }
        return roles;
    }
}<|MERGE_RESOLUTION|>--- conflicted
+++ resolved
@@ -23,10 +23,7 @@
 import java.security.Principal;
 import java.security.spec.AlgorithmParameterSpec;
 import java.util.HashSet;
-<<<<<<< HEAD
-=======
 import java.util.List;
->>>>>>> 28aa99a2
 import java.util.Set;
 
 import org.wildfly.security.auth.SupportLevel;
@@ -125,8 +122,6 @@
                 roles.addAll(realmAccessClaim.getRoles());
             }
         }
-<<<<<<< HEAD
-=======
         // include roles from the standard "roles" claim if present
         List<String> rolesClaim = accessToken.getRolesClaim();
         if (! rolesClaim.isEmpty()) {
@@ -135,7 +130,6 @@
             }
             roles.addAll(rolesClaim);
         }
->>>>>>> 28aa99a2
         if (log.isTraceEnabled()) {
             log.trace("Setting roles: ");
             for (String role : roles) {
