--- conflicted
+++ resolved
@@ -110,15 +110,11 @@
             case CLIENT_CERT_NAME:
                 return new ClientCertAuthenticationMechanism(callbackHandler);
             case DIGEST_NAME:
-<<<<<<< HEAD
-                return new DigestAuthenticationMechanism(callbackHandler, nonceManager, (String) properties.get(CONFIG_REALM), (String) properties.get(CONFIG_CONTEXT_PATH), DIGEST_NAME, MD5, providers);
+                return new DigestAuthenticationMechanism(callbackHandler, nonceManager, (String) properties.get(CONFIG_REALM), (String) properties.get(CONFIG_CONTEXT_PATH), DIGEST_NAME, MD5, providers, (String) properties.get(HttpConstants.CONFIG_VALIDATE_DIGEST_URI));
             case DIGEST_SHA256_NAME:
-                return new DigestAuthenticationMechanism(callbackHandler, nonceManager, (String) properties.get(CONFIG_REALM), (String) properties.get(CONFIG_CONTEXT_PATH), DIGEST_SHA256_NAME, SHA256, providers);
+                return new DigestAuthenticationMechanism(callbackHandler, nonceManager, (String) properties.get(CONFIG_REALM), (String) properties.get(CONFIG_CONTEXT_PATH), DIGEST_SHA256_NAME, SHA256, providers, (String) properties.get(HttpConstants.CONFIG_VALIDATE_DIGEST_URI));
             case DIGEST_SHA512_256_NAME:
-                return new DigestAuthenticationMechanism(callbackHandler, nonceManager, (String) properties.get(CONFIG_REALM), (String) properties.get(CONFIG_CONTEXT_PATH), DIGEST_SHA512_256_NAME, SHA512_256, providers);
-=======
-                return new DigestAuthenticationMechanism(callbackHandler, nonceManager, (String) properties.get(CONFIG_REALM), (String) properties.get(CONFIG_CONTEXT_PATH), providers, (String) properties.get(HttpConstants.CONFIG_VALIDATE_DIGEST_URI));
->>>>>>> 3d5f6704
+                return new DigestAuthenticationMechanism(callbackHandler, nonceManager, (String) properties.get(CONFIG_REALM), (String) properties.get(CONFIG_CONTEXT_PATH), DIGEST_SHA512_256_NAME, SHA512_256, providers, (String) properties.get(HttpConstants.CONFIG_VALIDATE_DIGEST_URI));
             case FORM_NAME:
                 return new FormAuthenticationMechanism(callbackHandler, properties);
             case SPNEGO_NAME:
